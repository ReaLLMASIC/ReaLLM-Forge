from dataclasses import dataclass

@dataclass
class GPTConfig:
    block_size: int = 1024
    vocab_size: int = 50304 # GPT-2 vocab_size of 50257, padded up to nearest multiple of 64 for efficiency
    n_layer: int = 12
    n_head: int = 12
    n_kv_group: int = 12
    n_embd: int = 768
    dropout: float = 0.0
    window_size: int = 128
    gate: bool = False
    quantization_bits: int = 8
<<<<<<< HEAD
    quantize_attention: bool = True
    softmax_quantize: bool = False
    v_quantize: bool = False
=======
    quantization_linear_method: str = "affine_quant"
    quantize_wte: bool = False
    quantize_wpe: bool = False
    quantization_embedding_method: str = "affine_quant"
    quantize_attn_all: bool = False
    quantize_c_attn_q: bool = False
    quantize_c_attn_k: bool = False
    quantize_c_attn_v: bool = False
    quantize_q: bool = False
    quantize_k: bool = False
    quantize_v: bool = False
    quantize_q_k_mult: bool = False
    quantize_softmax_v_mult: bool = False
    quantize_softmax: bool = False
    quantize_activation: bool = False
    quantization_activation_method: str = "affine_quant"
    quantize_attn_proj: bool = False
    quantize_mlp_all: bool = False
    quantize_mlp_up: bool = False
    quantize_mlp_down: bool = False
>>>>>>> 23f870b7

    # Training options
    ## Gradient Checkpointing - More memory efficient (can do long contexts), but is slower
    use_gradient_checkpointing: bool = False

    # MLP Options
    use_parallel_mlp: bool = False
    use_swiglu: bool = False

    # Shared parameters
    # MLP
    shared_mlp_size: int = 1
    shared_mlp_sym: bool = False
    # ATTN
    shared_attn_size: int = 1
    shared_attn_sym: bool = False

    # Softmax Alternatives and Options
    softmax_variant_attn: str = "softmax" # Choices: "softmax" "softermax" "sigsoftmax" "polymax" "strongermax" "consmax"
    softmax_variant_output: str = "softmax" # Choices: "softmax" "softermax" "sigsoftmax" "polymax" "strongermax" "consmax"

    ## General Options
    div_by_seq_len: bool = False # for supported functions will divide by seq length

    ## ConSmax Options
    consmax_initial_beta: float = 2.0 # beta adjustment
    consmax_initial_gamma: float = 100.0 # denominator adjustment
    consmax_use_euler_base: bool = True # use 'e' as base for ConSmax, default
    consmax_base: float = 2.0 # base to utilize for ConSmax

    ## SaturatingConSmax special options (otherwise same as ConSmax)
    consmax_saturation: float = 11.0 # for SaturatingConSmax saturation point
    consmax_learnable_beta: bool = True
    consmax_learnable_gamma: bool = True

    ## Softermax options
    softermax_use_xmax: bool = True # Softermax Option active is softermax selected - True: uses (x - x_max) normalization; False: removes normalization (potential overflow)

    ## Polymax options
    polymax_x_intercept: float = -100.0
    polymax_y_intercept: float = 1.0
    polymax_power: float = 2.0
    polymax_divisor: float = 1000.0

    ## SigSoftmaxBase
    sigsoftmax_use_euler_base: bool = True # use 'e' as base for Constantmax
    sigsoftmax_base: float = 2.0 # denominator to utilize for Constantmax

    ## Strongermax options
    strongermax_strength: float = 2.0 # Softermax with option of 'stronger' (larger integer) bases
    strongermax_sum_to_1: bool = False # Softermax with option of 'stronger' (larger integer) bases
    strongermax_divisor: float = 1.0 # Softermax with option of 'stronger' (larger integer) bases
    strongermax_use_xmax: bool = True # Softermax with option of 'stronger' (larger integer) bases

    ## ExpPolymax options
    exppolymax_use_euler_base: bool = True
    exppolymax_base: float = 2.719
    exppolymax_y_intercept: float = 1.0
    exppolymax_power: float = 2.0
    exppolymax_divisor: float = 1.0

    ## Softplus options
    softplus_divisor: float = 100.0

    ## Squareplus options
    squareplus_divisor: float = 100.0

    # Positional Embeddings Variations
    use_abs_pos_embeddings: bool = True # Note: one can use this AND rotary embeddings
    use_fire_embeddings: bool = False
    shared_fire_embeddings: bool = False
    use_rotary_embeddings: bool = False
    sym_rot_num_angles: int = 512
    rope_variant: str = "rope" # options: "shortrope", "rope"
    shortrope_length: int = 8 # number of embeddings to use in shortrope

    # Structuring Options, remember to compile the model
    use_post_ln: bool = True

    # Layernorm Alternatives and Options
    norm_variant_attn: str = "rmsnorm"
    norm_variant_output: str = "rmsnorm"
    bias: bool = False # True: bias in Linears and LayerNorms, like GPT-2. False: a bit better and faster
    prmsnorm_pct: float = 0.0625
    krmsnorm_num: float = 10

    # Activation Alternatives
    activation_variant: str = "gelu"

    # Linear Alternatives
    linear_variant: str = "linear"<|MERGE_RESOLUTION|>--- conflicted
+++ resolved
@@ -12,11 +12,6 @@
     window_size: int = 128
     gate: bool = False
     quantization_bits: int = 8
-<<<<<<< HEAD
-    quantize_attention: bool = True
-    softmax_quantize: bool = False
-    v_quantize: bool = False
-=======
     quantization_linear_method: str = "affine_quant"
     quantize_wte: bool = False
     quantize_wpe: bool = False
@@ -37,7 +32,6 @@
     quantize_mlp_all: bool = False
     quantize_mlp_up: bool = False
     quantize_mlp_down: bool = False
->>>>>>> 23f870b7
 
     # Training options
     ## Gradient Checkpointing - More memory efficient (can do long contexts), but is slower

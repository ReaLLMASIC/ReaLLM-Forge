[
<<<<<<< HEAD
  {
    "max_iters": ["8000"],
    "n_layer": ["6"],
    "n_kv_group": ["6"],
    "n_head": ["6"],
    "n_embd": ["384"],
    "block_size":["256"],
    "device": ["cuda"],
    "dtype": ["float16"],
    "dataset": ["shakespeare_char"],
    "use_rotary_embeddings": [false],
    "use_abs_pos_embeddings": [true],
    "compile": [true],
    "softmax_variant_attn": ["strongermax"],
    "strongermax_strength": ["1.5", "2", "2.719", "3", "4", "5"],
    "strongermax_divisor": ["1.0", "10.0", "100.0", "1000.0"],
    "use_post_ln": [true, false],
    "strongermax_use_xmax" : [true, false],
    "strongermax_sum_to_1": [true, false],
    "statistic": ["all_stats"],
    "graph_type":["all"]
  }
]

=======
    {
      "max_iters": ["3500"],
      "n_layer": ["6"],
      "n_kv_group": ["2"],
      "n_head": ["6"],
      "n_embd": ["384"],
      "block_size":["256"],
      "device": ["cuda"],
      "dtype": ["float16"],
      "dataset": ["shakespeare_char"],
      "use_rotary_embeddings": [false],
      "use_abs_pos_embeddings": [true],
      "compile": [true],
      "softmax_variant_attn": ["strongermax"],
      "strongermax_strength": ["1.5", "2", "2.719", "3", "4", "5"],
      "strongermax_divisor": ["1.0", "10.0", "100.0", "1000.0"],
      "use_post_ln": [true, false],
      "strongermax_use_xmax" : [true, false],
      "strongermax_sum_to_1": [true, false],
      "div_by_seq_len" : [true,false]
    }
  ]
>>>>>>> f6fb8a05
<|MERGE_RESOLUTION|>--- conflicted
+++ resolved
@@ -1,5 +1,4 @@
 [
-<<<<<<< HEAD
   {
     "max_iters": ["8000"],
     "n_layer": ["6"],
@@ -22,29 +21,4 @@
     "statistic": ["all_stats"],
     "graph_type":["all"]
   }
-]
-
-=======
-    {
-      "max_iters": ["3500"],
-      "n_layer": ["6"],
-      "n_kv_group": ["2"],
-      "n_head": ["6"],
-      "n_embd": ["384"],
-      "block_size":["256"],
-      "device": ["cuda"],
-      "dtype": ["float16"],
-      "dataset": ["shakespeare_char"],
-      "use_rotary_embeddings": [false],
-      "use_abs_pos_embeddings": [true],
-      "compile": [true],
-      "softmax_variant_attn": ["strongermax"],
-      "strongermax_strength": ["1.5", "2", "2.719", "3", "4", "5"],
-      "strongermax_divisor": ["1.0", "10.0", "100.0", "1000.0"],
-      "use_post_ln": [true, false],
-      "strongermax_use_xmax" : [true, false],
-      "strongermax_sum_to_1": [true, false],
-      "div_by_seq_len" : [true,false]
-    }
-  ]
->>>>>>> f6fb8a05
+]
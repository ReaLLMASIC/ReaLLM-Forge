--- conflicted
+++ resolved
@@ -131,18 +131,10 @@
             self.n_kv_group = config.n_kv_group
 
         self.kv_dim = (config.n_embd // config.n_head) * self.n_kv_group
-<<<<<<< HEAD
-        self.c_attn_k = nn.Linear(config.n_embd, self.kv_dim, bias=config.bias)
-        self.c_attn_v = nn.Linear(config.n_embd, self.kv_dim, bias=config.bias)
-        self.c_proj = nn.Linear(config.n_embd, config.n_embd, bias=config.bias)
-        self.sharing_factor = config.sharing_factor
-        self.n_layer = config.n_layer
-=======
         self.c_attn_k = self.linear_variant_k(config.n_embd, self.kv_dim, config, self.quantization_attn_dict["quantize_linear_attn_k_method"], self.quantization_attn_dict["quantize_linear_attn_k_bits"], bias=config.bias)
         self.c_attn_v = self.linear_variant_v(config.n_embd, self.kv_dim, config, self.quantization_attn_dict["quantize_linear_attn_v_method"], self.quantization_attn_dict["quantize_linear_attn_v_bits"], bias=config.bias)
         self.c_proj = self.linear_variant_attn_proj(config.n_embd, config.n_embd, config, self.quantization_attn_dict["quantize_linear_attn_proj_method"], self.quantization_attn_dict["quantize_linear_attn_proj_bits"], bias=config.bias)
 
->>>>>>> c12522ee
         # regularization
         self.attn_dropout = nn.Dropout(config.dropout)
         self.resid_dropout = nn.Dropout(config.dropout)
@@ -330,15 +322,11 @@
 
         # output projection
         y = self.resid_dropout(self.c_proj(y))
-<<<<<<< HEAD
-        return y, k, v
-=======
 
         if self.quantization_attn_dict["quantize_attn_act_output"]:
             y = _fake_quantize(y, self.quantization_attn_dict["quantize_attn_act_output_bits"], self.quantization_attn_dict["activations_quant_method"])
 
         return y
->>>>>>> c12522ee
 
 
 class MLP(nn.Module):

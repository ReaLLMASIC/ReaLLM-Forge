--- conflicted
+++ resolved
@@ -106,14 +106,11 @@
     def __init__(self, config, fire_pos_enc=None):
         super().__init__()
 
-<<<<<<< HEAD
         self.static_eval_scales = config.static_eval_scales
-=======
         self.full_quant_iteration = config.full_quant_iteration
         self.eval_interval = config.eval_interval
         self.start_quant_level = config.start_quant_level
         self.quant_scheduler = config.quant_scheduler
->>>>>>> 034fa345
 
         if (config.n_kv_group == None):
             config.n_kv_group = config.n_head
@@ -433,18 +430,16 @@
     def __init__(self, config):
         super().__init__()
 
+        # Quantization Related
         self.full_quant_iteration = config.full_quant_iteration
-        self.eval_interval = config.eval_interval
-
+        self.eval_interval = config.eval_interval # print quantization level at eval
+        self.static_eval_scales = config.static_eval_scales
+        self.start_quant_level = config.start_quant_level
+        self.quant_scheduler = config.quant_scheduler
+        
         # Select "mlp variant"
         self.mlp_variant = config.mlp_variant
 
-<<<<<<< HEAD
-        self.static_eval_scales = config.static_eval_scales
-=======
-        self.start_quant_level = config.start_quant_level
-        self.quant_scheduler = config.quant_scheduler
->>>>>>> 034fa345
 
         # If "MLP Variant" is KAN, then we skip MLP specific items
         if self.mlp_variant == "kan":

"""
Full definition of a GPT Language Model, all of it in this single file.
References:
1) the official GPT-2 TensorFlow implementation released by OpenAI:
https://github.com/openai/gpt-2/blob/master/src/model.py
2) huggingface/transformers PyTorch implementation:
https://github.com/huggingface/transformers/blob/main/src/transformers/models/gpt2/modeling_gpt2.py
"""

import math
import inspect
import sys
import re

import torch
import torch.nn as nn
from torch.nn import functional as F

# Config
from gpt_conf import GPTConfig

# Checkpointing
import torch.utils.checkpoint as checkpoint

# Variations
from variations.softmax_variations import softmax_dictionary
from variations.norm_variations import norm_dictionary
from variations.position_encoding_variations import RotaryEmbedding, ShortRope, SymmetricalOverlapAngularPositions, FIRE
from variations.activation_variations import activation_dictionary
from variations.linear_variations import linear_dictionary

def create_shared_param_group(layer_type, config):
    shared_size = None
    shared_sym = None # if true, output array is symmetrical
    layer_block = None
    shared_group = []

    if layer_type == "mlp":
        shared_size = config.shared_mlp_size
        shared_sym = config.shared_mlp_sym
    elif layer_type == "attn":
        shared_size = config.shared_attn_size
        shared_sym = config.shared_attn_sym
    else:
        sys.exit(f"{layer_type} not supported, exiting")

    # if attn layer check if using shared fire embeddings
    fire_pos_enc = None
    if layer_type == "attn" and config.shared_fire_embeddings:
        fire_pos_enc = FIRE(num_heads=config.n_head)

    for i in range (config.n_layer):

        # Create new layer block every "shared_size"
        if i % shared_size == 0:
            if layer_type == "mlp":
                layer_block = MLP(config)
            elif layer_type == "attn":
                layer_block = CausalSelfAttention(config, fire_pos_enc=fire_pos_enc)
            else:
                sys.exit(f"{layer_type} not supported, exiting")

        # Add layer block
        shared_group.append(layer_block)

        # If symmetrical and halfway, then mirror extend and exit
        if shared_sym:
            # Even
            if config.n_layer % 2 == 0:
                if i == (config.n_layer // 2 - 1):
                    # Append going backwards
                    for j in range(i+1):
                        shared_group.append(shared_group[i - j])
                    return shared_group
            # Odd
            else:
                if i == (config.n_layer // 2):
                    # Append going backwards
                    for j in range(i):
                        shared_group.append(shared_group[i - j])
                    return shared_group
    return shared_group

class CausalSelfAttention(nn.Module):

    def __init__(self, config, fire_pos_enc=None):
        super().__init__()
        assert config.n_embd % config.n_head == 0
        # key, query, value projections for all heads, but in a batch
        self.c_attn_q = nn.Linear(config.n_embd, config.n_embd, bias=config.bias)

        self.n_head = config.n_head
        if config.n_kv_group == None:
            self.n_kv_group = config.n_head
        else:
            assert config.n_head % config.n_kv_group == 0
            self.n_kv_group = config.n_kv_group

        self.kv_dim = (config.n_embd // config.n_head) * self.n_kv_group
        self.c_attn_k = nn.Linear(config.n_embd, self.kv_dim, bias=config.bias)
        self.c_attn_v = nn.Linear(config.n_embd, self.kv_dim, bias=config.bias)
        self.c_proj = nn.Linear(config.n_embd, config.n_embd, bias=config.bias)
        # regularization
        self.attn_dropout = nn.Dropout(config.dropout)
        self.resid_dropout = nn.Dropout(config.dropout)
        self.n_embd = config.n_embd
        self.dropout = config.dropout
        self.window_size = config.window_size
        self.sharing_factor = config.sharing_factor
        self.n_layer = config.n_layer
        self.gate = config.gate
        self.use_fire_embeddings = None
        if config.use_fire_embeddings:
            self.use_fire_embeddings = config.use_fire_embeddings
            if fire_pos_enc is not None:
                self.fire_pos_enc = fire_pos_enc
                print("shared fire")
            else:
                self.fire_pos_enc = FIRE(num_heads=config.n_head)
                print("indiv fire")

        # Rotary Positional Embeddings
        self.rotary_emb_q = None
        self.rotary_emb_k = None
        if config.use_rotary_embeddings:
            # TODO update variant name after completing rope and shortrope updates
            # TODO Add shortrope to symmetrical rope
            if config.rope_variant == "rope":
                self.sym_rot_num_angles = config.sym_rot_num_angles
                self.rotary_emb_q = SymmetricalOverlapAngularPositions(config, size=config.n_embd, num_angles=self.sym_rot_num_angles)
                self.rotary_emb_k = SymmetricalOverlapAngularPositions(config, size=self.kv_dim, num_angles=self.sym_rot_num_angles)
            # TODO update rope and shortrope to accomodate new GQA additions
            # if config.rope_variant == "rope":
            #     self.rotary_emb_q = RotaryEmbedding(config, size=config.n_embd)
            #     self.rotary_emb_k = RotaryEmbedding(config, size=config.n_embd // config.n_head * config.n_kv_group)
            # if config.rope_variant == "shortrope":
            #     self.rotary_emb_q = RotaryEmbedding(config, size=config.n_embd)
            #     self.rotary_emb_k = RotaryEmbedding(config, size=config.n_embd // config.n_head * config.n_kv_group)

        # Softmax Variant Selection
        self.softmax_variant_attn = config.softmax_variant_attn
        if self.softmax_variant_attn == "softmax":
            # Enable flash attention, which is compatible with 'softmax'
            self.flash = hasattr(torch.nn.functional, 'scaled_dot_product_attention')
        else:
            # Remove flash attention (only compatible with 'softmax')
            self.flash = False
            # Set softmax_layer_attn to custom softmax alternative
            self.softmax_layer_attn = softmax_dictionary[config.softmax_variant_attn](config)

        if self.window_size is not None:
            # TODO: look into supporting sliding window attn for flash attn
            self.flash = False

        if self.n_kv_group != self.n_head:
            self.flash = False

        if self.use_fire_embeddings:
            self.flash = False

        if not self.flash:
            print("WARNING: using slow attention. Flash Attention requires PyTorch >= 2.0")
            # causal mask to ensure that attention is only applied to the left in the input sequence
            self.register_buffer("bias", torch.tril(torch.ones(config.block_size, config.block_size))
                                        .view(1, 1, config.block_size, config.block_size))


    def forward(self, x, stored_k=None, stored_v=None, block_count=0, kv_cache_table=None):
        B, T, C = x.size() # batch size, sequence length, embedding dimensionality (n_embd)
        q = self.c_attn_q(x)
        ########CLA related modification#############
        assert self.sharing_factor != 0
        assert self.sharing_factor <= self.n_layer
        if stored_k is not None and stored_v is not None and (block_count % self.sharing_factor) != 0:
            # print("using stored k and v")
            # print("block count: ", block_count)
            k = stored_k
            v = stored_v
        else:
            # print("not using stored k and v")
            #x shape [5, 3, 128]
            # print("block count: ", block_count)
            # print("x shape: ", x.shape)
            # print(x)
            #
            k = self.c_attn_k(x)
            v = self.c_attn_v(x)
        ########CLA related modification#############
            if self.rotary_emb_q is not None:
                q = self.rotary_emb_q(q)
                k = self.rotary_emb_k(k)

            if self.window_size is not None:
                window_mask = torch.ones((1, 1, T, T), device=x.device)
                window_mask = torch.triu(window_mask, diagonal=-self.window_size)
                window_mask = self.bias[:,:,:T,:T] * window_mask

            if self.gate:
                if self.n_kv_group == self.n_head:
                    Gating = nn.Linear(self.n_embd, self.n_embd, bias=True, device=x.device)
                    gate_ = torch.sigmoid(Gating(x))
                    q = q * gate_
                    k = k * gate_
                    v = v * gate_
                else:
                    # TODO: Test more methods to merge Attention Gates with GQA
                    # TODO: Evaluate each method's ability to even out parameter sizes
                    Gating_q = nn.Linear(self.n_embd, self.n_embd, bias=True, device=x.device)
                    Gating_kv = nn.Linear(self.n_embd, self.kv_dim, bias=True, device=x.device)
                    gate_qx = Gating_q(x)
                    gate_q = torch.sigmoid(gate_qx)
                    gate_kv = torch.sigmoid(Gating_kv(gate_qx))
                    q = q * gate_q
                    k = k * gate_kv
                    v = v * gate_kv
        q = q.view(B, T, self.n_head, C // self.n_head).transpose(1, 2) # (B, n_h, T, hs)
        reshaped_k = k.view(B, T, self.n_kv_group, C // self.n_head).transpose(1, 2) # (B, n_kv, T, hs)
        reshaped_v = v.view(B, T, self.n_kv_group, C // self.n_head).transpose(1, 2) # (B, n_kv, T, hs)

        y = None
        # causal self-attention; Self-attend: (B, nh, T, hs) x (B, nh, hs, T) -> (B, nh, T, T)
        if self.flash:
            # efficient attention using Flash Attention CUDA kernels
            y = torch.nn.functional.scaled_dot_product_attention(q, reshaped_k, reshaped_v, attn_mask=None, dropout_p=self.dropout if self.training else 0, is_causal=True)
        else:
            att = None
            # manual implementation of attention
            if self.n_head != self.n_kv_group:
              k_repeated = reshaped_k.repeat_interleave(self.n_head // self.n_kv_group, dim=1)
              att = (q @ k_repeated.transpose(-2, -1)) / math.sqrt(reshaped_k.size(-1))
            else:
              att = (q @ reshaped_k.transpose(-2, -1)) * (1.0 / math.sqrt(reshaped_k.size(-1)))


            # apply masks
            if self.window_size is not None:
                # add mask for sliding window attention
                att = att.masked_fill(window_mask == 0, float('-inf'))
            else:
                # regular lower triangle attention
                att = att.masked_fill(self.bias[:,:,:T,:T].to(x.device) == 0, float('-inf'))

            # fire position embeddings
            if self.use_fire_embeddings is not None:
                # add learned fire bias
                att = att + self.fire_pos_enc(x)

            # softmax variation
            if self.softmax_variant_attn != 'softmax':
                att = self.softmax_layer_attn(att)
            else:
                att = F.softmax(att, dim=-1)

            att = self.attn_dropout(att)
            if self.n_head != self.n_kv_group:
                v_repeated = reshaped_v.repeat_interleave(self.n_head // self.n_kv_group, dim=1)
                y = att @ v_repeated # (B, nh, T, T) x (B, nh, T, hs) -> (B, nh, T, hs)
            else:
                y = att @ reshaped_v # (B, nh, T, T) x (B, nh, T, hs) -> (B, nh, T, hs)
        y = y.transpose(1, 2).contiguous().view(B, T, C) # re-assemble all head outputs side by side

        # output projection
        y = self.resid_dropout(self.c_proj(y))
        # print("k shape: ", k.shape)
        # print(k[0][0][0])
        return y, k, v


class MLP(nn.Module):
    def __init__(self, config):
        super().__init__()

        # Select linear variant
        self.linear_variant = linear_dictionary[config.linear_variant]

        # Select activation variant
        self.activation_variant = activation_dictionary[config.activation_variant]

        # Select mlp variant
        self.mlp_variant = config.mlp_variant

        if self.mlp_variant == "kan":
            self.kan = linear_dictionary["kan"](config.n_embd, config.n_embd, config=config)
        if self.mlp_variant == "mlp":
            self.c_fc = linear_dictionary[config.linear_variant](config.n_embd, 4 * config.n_embd, config=config, bias=config.bias)
            self.c_proj = linear_dictionary[config.linear_variant](4 * config.n_embd, config.n_embd, config=config, bias=config.bias)
        if self.mlp_variant == "swiglu":
            self.c_fc_in1 = linear_dictionary[config.linear_variant](config.n_embd, 4 * config.n_embd, config=config)
            self.c_fc_in2 = linear_dictionary[config.linear_variant](config.n_embd, 4 * config.n_embd, config=config)
            self.c_fc_out = linear_dictionary[config.linear_variant](4 * config.n_embd, config.n_embd, config=config)

        self.dropout = nn.Dropout(config.dropout)

    def forward(self, x):
        if self.mlp_variant == "kan":
            x = self.kan(x)
        elif self.mlp_variant == "mlp":
            x = self.c_fc(x)
            x = self.activation_variant(x)
            x = self.c_proj(x)
        elif self.mlp_variant == "swiglu":
            x_in1 = self.c_fc_in1(x)
            x_in1 = self.activation_variant(x_in1)
            x_in2 = self.c_fc_in2(x)
            x_out = x_in1 * x_in2
            x = self.c_fc_out(x_out)

        x = self.dropout(x)
        return x


class Block(nn.Module):
    def __init__(self, config, mlp=None, attn=None):
        super().__init__()

        # Initialize and set attn normalization (e.g. rmsnorm)
        norm_variant_attn = norm_dictionary[config.norm_variant_attn]
        self.ln_1 = norm_variant_attn(config)
        if not config.use_parallel_mlp:
            self.ln_2 = norm_variant_attn(config)

        self.use_post_ln = config.use_post_ln
        self.use_parallel_mlp = config.use_parallel_mlp
        self.use_gradient_checkpointing = config.use_gradient_checkpointing

        # Allow for sharing attn between blocks
        if attn is None:
            self.attn = CausalSelfAttention(config)
        else:
            self.attn = attn

        # Allow for sharing mlp between blocks
        if mlp is None:
            self.mlp = MLP(config)
        else:
            self.mlp = mlp

<<<<<<< HEAD
    def forward(self, x, stored_k=None, stored_v=None, block_count=0):

        
        if self.use_post_ln:
            if self.use_parallel_mlp:
                attn_output, new_k, new_v = self.attn(x, stored_k, stored_v, block_count)
                x = self.ln_1(x + attn_output + self.mlp(x))
            else:
                attn_output, new_k, new_v = self.attn(x, stored_k, stored_v, block_count)
                x = self.ln_1(x + attn_output)
                x = self.ln_2(x + self.mlp(x))
        else:
            if self.use_parallel_mlp:
                ln_1 = self.ln_1(x)
                attn_output, new_k, new_v = self.attn(x, stored_k, stored_v, block_count)
                x = x +attn_output + self.mlp(ln_1)
            else:
                attn_output, new_k, new_v = self.attn(self.ln_1(x), stored_k, stored_v, block_count)
                x = x + attn_output
                x = x + self.mlp(self.ln_2(x))
        return x, new_k, new_v

=======
    def forward(self, x):
        def custom_forward(*inputs):
            x = inputs[0]
            if self.use_post_ln:
                if self.use_parallel_mlp:
                    x = self.ln_1(x + self.attn(x) + self.mlp(x))
                else:
                    x = self.ln_1(x + self.attn(x))
                    x = self.ln_2(x + self.mlp(x))
            else:
                if self.use_parallel_mlp:
                    ln_1 = self.ln_1(x)
                    x = x + self.attn(ln_1) + self.mlp(ln_1)
                else:
                    x = x + self.attn(self.ln_1(x))
                    x = x + self.mlp(self.ln_2(x))
            return x

        if self.use_gradient_checkpointing and x.requires_grad:
            return checkpoint.checkpoint(custom_forward, x, use_reentrant=False)
        else:
            return custom_forward(x)
>>>>>>> 0e9ac28b

class GPT(nn.Module):

    def __init__(self, config):
        super().__init__()
        assert config.vocab_size is not None
        assert config.block_size is not None

        self.config = config

        # Initialize and set ouptut normalization (e.g. rmsnorm)
        self.norm_variant_output = norm_dictionary[config.norm_variant_output](config)

        # Shared Parameters MLP
        shared_mlp_array = create_shared_param_group("mlp", config)
        # Shared Parameters Attention
        shared_attn_array = create_shared_param_group("attn", config)

        self.transformer = nn.ModuleDict(dict(
            wte = nn.Embedding(config.vocab_size, config.n_embd),
            drop = nn.Dropout(config.dropout),
            h = nn.ModuleList([Block(config, mlp=shared_mlp_array[i], attn=shared_attn_array[i]) for i in range(config.n_layer)]),
            ln_f = self.norm_variant_output,
        ))

        if self.config.use_abs_pos_embeddings:
            self.transformer['wpe'] = nn.Embedding(config.block_size, config.n_embd)

        # Select softmax variant for output layer
        self.softmax_variant_output = config.softmax_variant_output
        if self.softmax_variant_output != "softmax":
            self.softmax_layer_output = softmax_dictionary[config.softmax_variant_output](config)

        self.lm_head = nn.Linear(config.n_embd, config.vocab_size, bias=False)
        # with weight tying when using torch.compile() some warnings get generated:
        # "UserWarning: functional_call was passed multiple values for tied weights.
        # This behavior is deprecated and will be an error in future versions"
        # not 100% sure what this is, so far seems to be harmless. TODO investigate
        self.transformer.wte.weight = self.lm_head.weight # https://paperswithcode.com/method/weight-tying

        # init all weights
        self.apply(self._init_weights)
        # apply special scaled init to the residual projections, per GPT-2 paper
        for pn, p in self.named_parameters():
            if pn.endswith('c_proj.weight'):
                torch.nn.init.normal_(p, mean=0.0, std=0.02/math.sqrt(2 * config.n_layer))

        # report number of parameters
        print("number of parameters: %.2fM" % (self.get_num_params()/1e6,))

    def get_num_params(self, non_embedding=True):
        """
        Return the number of parameters in the model.
        For non-embedding count (default), the position embeddings get subtracted.
        The token embeddings would too, except due to the parameter sharing these
        params are actually used as weights in the final layer, so we include them.
        """
        n_params = sum(p.numel() for p in self.parameters())
        if non_embedding and self.config.use_abs_pos_embeddings:
            n_params -= self.transformer.wpe.weight.numel()
        return n_params

    def update_block_size(self, new_block_size):
        # Function to increase block size dynamically
        if new_block_size > self.config.block_size:
            self.config.block_size = new_block_size
            self.transformer.wpe = nn.Embedding(new_block_size, self.config.n_embd)
            for block in self.transformer.h:
                if hasattr(block.attn, 'bias'):
                    block.attn.bias = torch.tril(torch.ones(new_block_size, new_block_size)).view(1, 1, new_block_size, new_block_size)

    def _init_weights(self, module):
        if isinstance(module, nn.Linear):
            torch.nn.init.normal_(module.weight, mean=self.config.linear_mean_init, std=self.config.linear_std_init)
            if module.bias is not None:
                torch.nn.init.zeros_(module.bias)
        elif isinstance(module, nn.Embedding):
            torch.nn.init.normal_(module.weight, mean=self.config.embedding_mean_init, std=self.config.embedding_std_init)

    def update_num_angles(self, num_angles):
        """Update the number of angles for rotary embeddings in all attention layers."""
        device = next(self.parameters()).device
        for block in self.transformer.h:
            if hasattr(block.attn, 'rotary_emb_q') and hasattr(block.attn, 'rotary_emb_k'):
                block.attn.rotary_emb_q.update_num_angles(num_angles, device)
                block.attn.rotary_emb_k.update_num_angles(num_angles, device)


    def forward(self, idx, targets=None):
        device = idx.device
        b, t = idx.size()
        # assert t <= self.config.block_size, f"Cannot forward sequence of length {t}, block size is only {self.config.block_size}"

        # forward the GPT model itself
        tok_emb = self.transformer.wte(idx) # token embeddings of shape (b, t, n_embd)
        x = None
        if self.config.use_abs_pos_embeddings:
          pos = torch.arange(0, t, dtype=torch.long, device=device) # shape (t)
          pos_emb = self.transformer.wpe(pos) # position embeddings of shape (t, n_embd)
          x = self.transformer.drop(tok_emb + pos_emb)
        else:
          x = self.transformer.drop(tok_emb)
<<<<<<< HEAD
        k_cache = None
        v_cache = None
        block_count = 0
        ########CLA related modification#############
        for block in self.transformer.h:
            x, k, v = block(x, stored_k = k_cache, stored_v = v_cache, block_count = block_count)
            k_cache = k
            v_cache = v
            block_count += 1
=======

        x.requires_grad_(True)  # Ensure requires_grad is True

        for block in self.transformer.h:
            if self.config.use_gradient_checkpointing:
                x = checkpoint.checkpoint(block, x, use_reentrant=False)
            else:
                x = block(x)

>>>>>>> 0e9ac28b
        x = self.transformer.ln_f(x)
        ########CLA related modification#############
        if targets is not None:
            # if we are given some desired targets also calculate the loss
            logits = self.lm_head(x)
            loss = F.cross_entropy(logits.view(-1, logits.size(-1)), targets.view(-1), ignore_index=-1)
        else:
            # inference-time mini-optimization: only forward the lm_head on the very last position
            logits = self.lm_head(x[:, [-1], :]) # note: using list [-1] to preserve the time dim
            loss = None

        return logits, loss

    def crop_block_size(self, block_size):
        # model surgery to decrease the block size if necessary
        # e.g. we may load the GPT2 pretrained model checkpoint (block size 1024)
        # but want to use a smaller block size for some smaller, simpler model
        assert block_size <= self.config.block_size
        self.config.block_size = block_size
        self.transformer.wpe.weight = nn.Parameter(self.transformer.wpe.weight[:block_size])
        for block in self.transformer.h:
            if hasattr(block.attn, 'bias'):
                block.attn.bias = block.attn.bias[:,:,:block_size,:block_size]

    @classmethod
    def from_pretrained(cls, model_type, override_args=None):
        assert model_type in {'gpt2', 'gpt2-medium', 'gpt2-large', 'gpt2-xl'}
        override_args = override_args or {} # default to empty dict
        # only dropout can be overridden see more notes below
        assert all(k == 'dropout' for k in override_args)
        from transformers import GPT2LMHeadModel
        print("loading weights from pretrained gpt: %s" % model_type)

        # n_layer, n_head and n_embd are determined from model_type
        config_args = {
            'gpt2':         dict(n_layer=12, n_head=12, n_embd=768),  # 124M params
            'gpt2-medium':  dict(n_layer=24, n_head=16, n_embd=1024), # 350M params
            'gpt2-large':   dict(n_layer=36, n_head=20, n_embd=1280), # 774M params
            'gpt2-xl':      dict(n_layer=48, n_head=25, n_embd=1600), # 1558M params
        }[model_type]
        print("forcing vocab_size=50257, block_size=1024, bias=True")
        config_args['vocab_size'] = 50257 # always 50257 for GPT model checkpoints
        config_args['block_size'] = 1024 # always 1024 for GPT model checkpoints
        config_args['bias'] = True # always True for GPT model checkpoints
        config_args['window_size'] = 128 # always None for GPT model checkpoints
        # we can override the dropout rate, if desired
        if 'dropout' in override_args:
            print(f"overriding dropout rate to {override_args['dropout']}")
            config_args['dropout'] = override_args['dropout']
        # create a from-scratch initialized minGPT model
        config = GPTConfig(**config_args)
        model = GPT(config)
        sd = model.state_dict()
        sd_keys = sd.keys()
        sd_keys = [k for k in sd_keys if not k.endswith('.attn.bias')] # discard this mask / buffer, not a param

        # init a huggingface/transformers model
        model_hf = GPT2LMHeadModel.from_pretrained(model_type)
        sd_hf = model_hf.state_dict()

        # copy while ensuring all of the parameters are aligned and match in names and shapes
        sd_keys_hf = sd_hf.keys()
        sd_keys_hf = [k for k in sd_keys_hf if not k.endswith('.attn.masked_bias')] # ignore these, just a buffer
        sd_keys_hf = [k for k in sd_keys_hf if not k.endswith('.attn.bias')] # same, just the mask (buffer)
        transposed = ['attn.c_attn.weight', 'attn.c_proj.weight', 'mlp.c_fc.weight', 'mlp.c_proj.weight']
        # basically the openai checkpoints use a "Conv1D" module, but we only want to use a vanilla Linear
        # this means that we have to transpose these weights when we import them
        assert len(sd_keys_hf) == len(sd_keys), f"mismatched keys: {len(sd_keys_hf)} != {len(sd_keys)}"
        for k in sd_keys_hf:
            if any(k.endswith(w) for w in transposed):
                # special treatment for the Conv1D weights we need to transpose
                assert sd_hf[k].shape[::-1] == sd[k].shape
                with torch.no_grad():
                    sd[k].copy_(sd_hf[k].t())
            else:
                # vanilla copy over the other parameters
                assert sd_hf[k].shape == sd[k].shape
                with torch.no_grad():
                    sd[k].copy_(sd_hf[k])

        return model

    def configure_optimizers(self, weight_decay, learning_rate, betas, device_type):
        # start with all of the candidate parameters
        param_dict = {pn: p for pn, p in self.named_parameters()}
        # filter out those that do not require grad
        param_dict = {pn: p for pn, p in param_dict.items() if p.requires_grad}
        # create optim groups. Any parameters that is 2D will be weight decayed, otherwise no.
        # i.e. all weight tensors in matmuls + embeddings decay, all biases and layernorms don't.
        decay_params = [p for n, p in param_dict.items() if p.dim() >= 2]
        nodecay_params = [p for n, p in param_dict.items() if p.dim() < 2]
        optim_groups = [
            {'params': decay_params, 'weight_decay': weight_decay},
            {'params': nodecay_params, 'weight_decay': 0.0}
        ]
        num_decay_params = sum(p.numel() for p in decay_params)
        num_nodecay_params = sum(p.numel() for p in nodecay_params)
        print(f"num decayed parameter tensors: {len(decay_params)}, with {num_decay_params:,} parameters")
        print(f"num non-decayed parameter tensors: {len(nodecay_params)}, with {num_nodecay_params:,} parameters")
        # Create AdamW optimizer and use the fused version if it is available
        fused_available = 'fused' in inspect.signature(torch.optim.AdamW).parameters
        use_fused = fused_available and device_type == 'cuda'
        extra_args = dict(fused=True) if use_fused else dict()
        optimizer = torch.optim.AdamW(optim_groups, lr=learning_rate, betas=betas, **extra_args)
        print(f"using fused AdamW: {use_fused}")

        return optimizer

    def estimate_mfu(self, fwdbwd_per_iter, dt):
        """ estimate model flops utilization (MFU) in units of A100 bfloat16 peak FLOPS """
        # first estimate the number of flops we do per iteration.
        # see PaLM paper Appendix B as ref: https://arxiv.org/abs/2204.02311
        N = self.get_num_params()
        cfg = self.config
        L, H, Q, T = cfg.n_layer, cfg.n_head, cfg.n_embd//cfg.n_head, cfg.block_size
        flops_per_token = 6*N + 12*L*H*Q*T
        flops_per_fwdbwd = flops_per_token * T
        flops_per_iter = flops_per_fwdbwd * fwdbwd_per_iter
        # express our flops throughput as ratio of A100 bfloat16 peak flops
        flops_achieved = flops_per_iter * (1.0/dt) # per second
        flops_promised = 312e12 # A100 GPU bfloat16 peak flops is 312 TFLOPS
        mfu = flops_achieved / flops_promised
        return mfu

    @torch.no_grad()
    def generate(self, idx, max_new_tokens, temperature=1.0, top_k=None):
        """
        Take a conditioning sequence of indices idx (LongTensor of shape (b,t)) and complete
        the sequence max_new_tokens times, feeding the predictions back into the model each time.
        Most likely you'll want to make sure to be in model.eval() mode of operation for this.
        """
        for _ in range(max_new_tokens):
            # if the sequence context is growing too long we must crop it at block_size
            idx_cond = idx if idx.size(1) <= self.config.block_size else idx[:, -self.config.block_size:]
            # forward the model to get the logits for the index in the sequence
            logits, _ = self(idx_cond)
            # pluck the logits at the final step and scale by desired temperature
            logits = logits[:, -1, :] / temperature
            # optionally crop the logits to only the top k options
            if top_k is not None:
                v, _ = torch.topk(logits, min(top_k, logits.size(-1)))
                logits[logits < v[:, [-1]]] = -float('Inf')

            probs = None
            if self.config.softmax_variant_output != 'softmax':
                probs = self.softmax_layer_output(logits)
            else:
                probs = F.softmax(logits, dim=-1)
            assert probs != None
            idx_next = torch.multinomial(probs, num_samples=1)
            # append sampled index to the running sequence and continue
            idx = torch.cat((idx, idx_next), dim=1)

        return idx

    @torch.no_grad()
    def generate_with_stop(self, idx, max_new_tokens, stop_string, decode, temperature=1.0, top_k=None):
        """
        Generate tokens and stop on fixed string match, return the state for further input.
        """
        generated_text = ""
        buffer = ""
        for _ in range(max_new_tokens):
            idx_cond = idx if idx.size(1) <= self.config.block_size else idx[:, -self.config.block_size:]
            logits, _ = self(idx_cond)
            logits = logits[:, -1, :] / temperature
            if top_k is not None:
                v, _ = torch.topk(logits, min(top_k, logits.size(-1)))
                logits[logits < v[:, [-1]]] = -float('Inf')
            probs = F.softmax(logits, dim=-1)
            idx_next = torch.multinomial(probs, num_samples=1)
            idx = torch.cat((idx, idx_next), dim=1)

            next_token_text = decode(idx_next[0].tolist())
            generated_text += next_token_text
            buffer += next_token_text

            # Check if the buffer ends with the stop_string
            if buffer.endswith(stop_string):
                break

        return idx, generated_text<|MERGE_RESOLUTION|>--- conflicted
+++ resolved
@@ -335,30 +335,6 @@
         else:
             self.mlp = mlp
 
-<<<<<<< HEAD
-    def forward(self, x, stored_k=None, stored_v=None, block_count=0):
-
-        
-        if self.use_post_ln:
-            if self.use_parallel_mlp:
-                attn_output, new_k, new_v = self.attn(x, stored_k, stored_v, block_count)
-                x = self.ln_1(x + attn_output + self.mlp(x))
-            else:
-                attn_output, new_k, new_v = self.attn(x, stored_k, stored_v, block_count)
-                x = self.ln_1(x + attn_output)
-                x = self.ln_2(x + self.mlp(x))
-        else:
-            if self.use_parallel_mlp:
-                ln_1 = self.ln_1(x)
-                attn_output, new_k, new_v = self.attn(x, stored_k, stored_v, block_count)
-                x = x +attn_output + self.mlp(ln_1)
-            else:
-                attn_output, new_k, new_v = self.attn(self.ln_1(x), stored_k, stored_v, block_count)
-                x = x + attn_output
-                x = x + self.mlp(self.ln_2(x))
-        return x, new_k, new_v
-
-=======
     def forward(self, x):
         def custom_forward(*inputs):
             x = inputs[0]
@@ -381,7 +357,6 @@
             return checkpoint.checkpoint(custom_forward, x, use_reentrant=False)
         else:
             return custom_forward(x)
->>>>>>> 0e9ac28b
 
 class GPT(nn.Module):
 
@@ -484,17 +459,6 @@
           x = self.transformer.drop(tok_emb + pos_emb)
         else:
           x = self.transformer.drop(tok_emb)
-<<<<<<< HEAD
-        k_cache = None
-        v_cache = None
-        block_count = 0
-        ########CLA related modification#############
-        for block in self.transformer.h:
-            x, k, v = block(x, stored_k = k_cache, stored_v = v_cache, block_count = block_count)
-            k_cache = k
-            v_cache = v
-            block_count += 1
-=======
 
         x.requires_grad_(True)  # Ensure requires_grad is True
 
@@ -504,7 +468,6 @@
             else:
                 x = block(x)
 
->>>>>>> 0e9ac28b
         x = self.transformer.ln_f(x)
         ########CLA related modification#############
         if targets is not None:

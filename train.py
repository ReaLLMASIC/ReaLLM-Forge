# train.py
from contextlib import nullcontext
import csv
import json
import math
import os
import random
import pickle
import shutil
import sys
import time
from collections import deque
from datetime import datetime, timedelta

from train_variations.optimizer_variants import optimizer_dictionary
from train_variations.eta_variants import build_eta_estimator, ETAUpdate

from utils.gpu_monitoring import get_gpu_memory_info
from torch.cuda import reset_peak_memory_stats, max_memory_allocated

from utils.model_info import (
    print_summary,
    print_module_structure,
    print_model_blocks,
    print_model_tree,
)
from utils.statistic_plots import (
    initialize_statistics,
    plot_statistics,
    create_statistics,
)

from sample import (
    sample_with_existing_model,
    custom_char_with_byte_fallback_encode as ccwb_encode,
    custom_char_with_byte_fallback_decode as ccwb_decode,
)

from rich.progress import (
        Progress,
        TextColumn,
        BarColumn,
        TimeRemainingColumn,
        TaskProgressColumn,
)

# GNS Related
import utils.gns_monitoring.gns_utils as gns_utils
from utils.gns_monitoring.hook import (add_hooks_to_model, add_sogns_hooks,
                   add_exact_hooks,  gather_hook_results)

import numpy as np

# Torch
import torch
import torch.onnx
from torch.distributed import destroy_process_group, init_process_group
from torch.nn.parallel import DistributedDataParallel as DDP
from torch.utils.tensorboard import SummaryWriter

from variations.model_variations import model_variation_dictionary

from model import GPT, GPTConfig

# Inference related imports
import tiktoken

from train_args import parse_args

class Trainer:

    def __init__(self, args, model_group, training_group, logging_group):
        self.args = args
        self.model_group = model_group
        self.training_group = training_group
        self.logging_group = logging_group

        # GNS and batch schedule
        self.gns = None
        self.grad_norm = None
        self.grad_std = None
        self.tokens_trained = 0
        self.peak_gpu_usage = 0.0
        self.total_training_time_ms: float = 0.0   # total run-time from start of training
        self.time_remaining_ms: float= 0.0
        self.evaluation_count: int = 0   # cumulative run-time (ns)
        self.evaluations_remaining: int = 0 # will be updated after the current iter is loaded
        self.formatted_completion_eta: str = "waiting for calculation"
        self.iter_latency_avg: float = 0.0  # running mean ms / iteration

        # calculation on end time via eval cycle
        self.eval_cycle_window = deque(maxlen=self.args.eval_cycle_window)
        self.eval_cycle_latency_avg: float = 0.0
        self.eval_cycle_start_mon: bool = False

        # If using multiple datasets, track tokens trained per dataset.
        if self.args.dataset_list is not None:
            # Flatten each element (which may contain multiple dataset names) into a single list of tokens
            flattened_list = []
            for entry in self.args.dataset_list:
                flattened_list.extend(entry.split())
            self.args.dataset_list = flattened_list
            # Track tokens and epochs trained per dataset
            self.tokens_trained_dict = {dataset: 0 for dataset in self.args.dataset_list}
            self.epochs_trained_dict = {dataset: 0 for dataset in self.args.dataset_list}

            # Also, set self.args.dataset to the first dataset in the list
            self.args.dataset = self.args.dataset_list[0]
            print(self.args.dataset)

        if self.args.training_mode == 'multicontext':
            self.vocab_sizes = {}
        # init optimizer and scheduler
        self.optimizer = None
        self.scheduler = None

        # Learning Rate Settings
        self.lr = self.args.learning_rate
        ## Make the decay iters equal to max_iters if not specified
        if self.args.lr_decay_match_max_iters:
            self.args.lr_decay_iters = self.args.max_iters

        self.setup()

        if self.args.sample_only:
            self.sample_and_print()

        if self.args.create_statistics:
            self.stats = initialize_statistics(self.args.n_layer, self.args.n_head)

    def setup(self):
        # Setup DDP
        self.ddp = int(os.environ.get('RANK', -1)) != -1
        if self.ddp:
            init_process_group(backend=self.args.backend)
            self.ddp_rank = int(os.environ['RANK'])
            self.ddp_local_rank = int(os.environ['LOCAL_RANK'])
            self.ddp_world_size = int(os.environ['WORLD_SIZE'])
            self.device = f'cuda:{self.ddp_local_rank}'
            print("this is my device", self.device)
            torch.cuda.set_device(self.device)
            self.master_process = self.ddp_rank == 0
            self.seed_offset = self.ddp_rank
            self.args.gradient_accumulation_steps //= self.ddp_world_size
        else:
            self.device = self.args.device
            self.master_process = True
            self.seed_offset = 0
            self.ddp_world_size = 1

        self.tokens_per_iter = self.args.gradient_accumulation_steps * self.ddp_world_size * self.args.batch_size * self.args.block_size

        if self.master_process:
            os.makedirs(self.args.out_dir, exist_ok=True)

        print("seed: ", self.args.seed)
        print("seed offset: ", self.seed_offset)
        torch.manual_seed(self.args.seed + self.seed_offset)
        torch.backends.cuda.matmul.allow_tf32 = True
        torch.backends.cudnn.allow_tf32 = True

        self.device_type = 'cuda' if 'cuda' in self.args.device else 'cpu'
        if self.device_type == 'cuda':
            reset_peak_memory_stats(self.device)

        self.ptdtype = {"bfloat16" : torch.bfloat16, "float16" : torch.float16, "float32" : torch.float32}[self.args.dtype]
        self.ctx = nullcontext() if self.device_type == 'cpu' else torch.amp.autocast(device_type=self.device_type, dtype=self.ptdtype)

        # Model settings
        # TODO only add if they are defined from the argparse
        self.model_args = {action.dest: getattr(self.args, action.dest) for action in self.model_group._group_actions}
        self.model_args['vocab_size'] = None
        self.model_args['eval_interval'] = self.args.eval_interval

        # Training settings
        self.training_args = {action.dest: getattr(self.args, action.dest) for action in self.training_group._group_actions}
        if self.args.dataset_list is not None:
            self.model_args['lsv_dataset_num'] = len(self.args.dataset_list)
            print("self.model_args['lsv_dataset_num']")
            print(self.model_args['lsv_dataset_num'])

        if self.args.init_from == 'scratch':
            self.model_args['vocab_size'] = self.get_vocab_size_from_meta()

            # Save full configuration used for training
            config_json = {**self.model_args, **self.training_args}
            with open(self.args.out_dir + "/full_config.json", "w") as configuration_file:
                json.dump(config_json, configuration_file, indent=4)
            with open(self.args.out_dir + "/best_val_loss_and_iter.txt", 'w') as file:
                print("resetting best val loss file")


            self.load_data()
            # Initialize sampling state if using sequential or without_replacement
            if self.args.sampling_method in ["sequential", "without_replacement"]:
                if self.args.dataset_list is None:
                    available = len(self.train_data) - self.args.block_size
                    if self.args.sampling_method == "without_replacement":
                        self.indices_perm = np.random.permutation(available)
                    else:  # sequential: simply use a range
                        self.indices_perm = np.arange(available)
                    self.current_ptr = 0
                else:
                    # For each dataset in dataset_list, store a permutation and pointer.
                    self.dataset_perm = {}
                    self.dataset_ptr = {}
                    for d in self.args.dataset_list:
                        available = len(self.train_data_dict[d]) - self.args.block_size
                        if self.args.sampling_method == "without_replacement":
                            self.dataset_perm[d] = np.random.permutation(available)
                        else:
                            self.dataset_perm[d] = np.arange(available)
                        self.dataset_ptr[d] = 0

            gptconf = GPTConfig(**self.model_args)
            self.model = GPT(gptconf)
            self.iter_num = 0 # for starting from scratch
            self.best_val_loss = 1e9 # really big number

            self.optimizer = self.create_optimizer()
            self.scheduler = self.create_scheduler()

        elif self.args.init_from in ['resume', "prev_run"] :

            if self.args.init_from == 'resume':
                ckpt_path = os.path.join(self.args.out_dir, self.args.init_from_ckpt)
                checkpoint = torch.load(ckpt_path, map_location=self.device)
                self.iter_num = checkpoint['iter_num']
            else:
                ckpt_path = os.path.join(self.args.prev_run_ckpt, self.args.init_from_ckpt)
                checkpoint = torch.load(ckpt_path, map_location=self.device)
                self.iter_num = 0

            # we should enforce that during resume training, the identical model args are used
            checkpoint_model_args = checkpoint['model_args']
            self.model_args = checkpoint_model_args

            # support for changing select params from resume (eg. for finetuning) based on cmd-line args entered (checks if diff than defaults)
            altered_model_args = {action.dest: getattr(self.args, action.dest) for action in self.model_group._group_actions if action.default != getattr(self.args, action.dest)}
            for k in altered_model_args:
                self.model_args[k] = altered_model_args[k]

            self.load_data()
            gptconf = GPTConfig(**self.model_args)
            self.model = GPT(gptconf)

            ## TODO: Add ability here to swap WTE factors.
            state_dict = checkpoint['model']
            for k,v in list(state_dict.items()):
                if k.startswith('_orig_mod.'):
                    state_dict[k[len('_orig_mod.'):]] = state_dict.pop(k)
            self.model.load_state_dict(state_dict)
            self.best_val_loss = checkpoint['best_val_loss']
            if self.args.lsv_focused_training:
                self.model.freeze_non_lsv_parameters()

            # Ensure optimizer and scheduler are initialized before loading state
            self.optimizer = self.create_optimizer()
            self.scheduler = self.create_scheduler()

            if "optimizer" in checkpoint and checkpoint["optimizer"] is not None:
                self.optimizer.load_state_dict(checkpoint["optimizer"])
            else:
                print("Warning: No optimizer state found in checkpoint. Using newly initialized optimizer.")

            if "scheduler" in checkpoint and checkpoint["scheduler"] is not None and self.scheduler is not None:
                self.scheduler.load_state_dict(checkpoint["scheduler"])
            else:
                print("Warning: No scheduler state found in checkpoint or scheduler is None. Using newly initialized scheduler.")


        elif self.args.init_from.startswith('gpt2'):

            assert self.args.gpt2_type in model_variation_dictionary

            self.iter_num = 0 # for starting from scratch
            self.best_val_loss = 1e9 # really big number

            variation_dict = model_variation_dictionary[self.args.gpt2_type]
            # NOTE: the hierarchy of parameters goes: 1)variation_dict >> 2)cmd-line args >> 3)GPTConfig defaults
            for k in variation_dict:
                self.model_args[k] = variation_dict[k]

            gptconf = GPTConfig(**self.model_args)
            self.model = GPT.from_pretrained(gptconf, model_type=self.args.gpt2_type)
            self.load_data()

            if self.args.lsv_focused_training:
                self.model.freeze_non_lsv_parameters()

            self.optimizer = self.create_optimizer()
            self.scheduler = self.create_scheduler()

        if self.args.block_size < self.model.config.block_size:
            self.model.crop_block_size(self.args.block_size)
            self.model_args['block_size'] = self.args.block_size

        # Add gradient monitoring
        if self.args.gns_type is not None:
            get_gns_fn = {'sogns': add_sogns_hooks, 'exact': add_exact_hooks}
            add_hooks_to_model(self.model, get_gns_fn[self.args.gns_type])
            ema_beta = self.args.gns_ema_beta
            self.gns_ema = gns_utils.EMA(beta=ema_beta)

            # Initialize GNS for later
            self.gns = None

        self.model.to(self.device)

        # Get Model Size
        self.model.num_param = self.model.get_num_params(non_embedding=False)

        # Print the model summary
        if self.args.print_model_info:
            print_summary(self.model)
            print_model_blocks(self.model)
            print_module_structure(self.model)
            print_model_tree(self.model, print_params=True)

        # Optimizer
        self.scaler = torch.amp.GradScaler(self.device_type, enabled=(self.args.dtype == 'float16'))

        if self.args.compile:
            print("compiling the model... (takes a ~minute)")
            self.unoptimized_model = self.model
            self.model = torch.compile(self.model)

        if self.ddp:
            self.model = DDP(self.model, device_ids=[self.ddp_local_rank])

        self.raw_model = self.model.module if self.ddp else self.model

        timestamp_prefix = time.strftime("%Y%m%d-%H%M%S")
        if self.args.timestamp:
            timestamp_prefix = self.args.timestamp

        # Tensorboard
        if self.args.tensorboard_log:
            # 1) Give the run a safe default name when the user did not supply one
            if self.args.tensorboard_run_name is None:
                self.args.tensorboard_run_name = f"{timestamp_prefix}"

            run_name = self.args.tensorboard_run_name

            # 2) Derive a *filename-safe* dataset tag (slashes ⇒ underscores)
            sanitized_dataset = self.args.dataset.replace("/", "_")

            # 3) Store a matching, safe CSV filename for later use
            if self.args.csv_log:
                self.args.csv_name = f"{sanitized_dataset}_{run_name}"
            log_subpath = os.path.join(self.args.tensorboard_log_dir, run_name)
            self.writer = SummaryWriter(log_subpath)

        # Wandb
        if self.args.wandb_log and self.master_process:
            import wandb
            self.args.csv_name = wandb_run_name
            wandb.init(project=self.args.wandb_project, name=self.args.wandb_run_name, config=self.args)
        self.load_tokenizer()


    def create_optimizer(self):
        param_groups = [
            {"params": self.model.parameters(), "lr": self.args.learning_rate}
        ]

        optimizer_key = self.args.optimizer

        # obtain builder, and ensure optimizer is in list
        try:
            optimizer_builder = optimizer_dictionary[optimizer_key]
        except KeyError:
            raise ValueError(f"Unknown optimizer '{optimizer_key}'. "
                             f"Available: {list(optimizer_dictionary)}")

        # return torch.optim.Optimizer instance
        optimizer = optimizer_builder(param_groups, self.args)

        return optimizer

    def create_scheduler(self):
        if self.args.lr_scheduler == "none":
            return None
        elif self.args.lr_scheduler == "cosine":
            return torch.optim.lr_scheduler.CosineAnnealingLR(self.optimizer, T_max=self.args.cosine_t_max, eta_min=self.args.cosine_eta_min)
        elif self.args.lr_scheduler == "exponential":
            return torch.optim.lr_scheduler.ExponentialLR(self.optimizer, gamma=self.args.exponential_gamma)
        elif self.args.lr_scheduler == "step":
            return torch.optim.lr_scheduler.StepLR(self.optimizer, step_size=self.args.step_lr_size, gamma=self.args.step_lr_gamma)
        elif self.args.lr_scheduler == "plateau":
            return torch.optim.lr_scheduler.ReduceLROnPlateau(self.optimizer, mode=self.args.plateau_mode, factor=self.args.plateau_factor, patience=self.args.plateau_patience)
        else:
            raise ValueError(f"Unknown scheduler: {self.args.lr_scheduler}")

    def load_tokenizer(self):
        meta_path = os.path.join('data', self.args.dataset, 'meta.pkl')
        if os.path.exists(meta_path):
            with open(meta_path, 'rb') as f:
                meta = pickle.load(f)
            if 'tokenizer' in meta and meta['tokenizer'] == 'tiktoken':
                enc = tiktoken.get_encoding(meta['tiktoken_encoding'])
                print(f"Using tiktoken encoding: {meta['tiktoken_encoding']}")
                self.encode = lambda s: enc.encode(s, allowed_special={""})
                self.decode = lambda l: enc.decode(l)
            elif 'tokenizer' in meta and meta['tokenizer'] == 'sentencepiece':
                self.separator_token = "▁"
                self.stoi, self.itos = meta['stoi'], meta['itos']
                self.encode = lambda s: [self.stoi[c] for c in s]
                self.decode = lambda l: ''.join([self.itos[i] for i in l])
            elif 'tokenizer' in meta and meta['tokenizer'] == 'custom_char_with_byte_fallback':
                self.stoi = meta['stoi']
                self.itos = meta['itos']
                # One-liners pointing at the shared helpers
                self.encode = lambda s: ccwb_encode(s, self.stoi)
                self.decode = lambda l: ccwb_decode(l, self.itos)
                print("Using CustomCharTokenizerWithByteFallback tokenizer")
            else:
                self.stoi, self.itos = meta['stoi'], meta['itos']
                self.encode = lambda s: [self.stoi[c] for c in s]
                self.decode = lambda l: ''.join([self.itos[i] for i in l])
        else:
            raise FileNotFoundError(f"Meta file not found at {meta_path}")


    def custom_char_with_byte_fallback_encode(self, text):
        ids = []
        for ch in text:
            if ch in self.stoi:
                ids.append(self.stoi[ch])
            else:
                # Byte fallback
                byte_sequence = ch.encode('utf-8')
                for byte in byte_sequence:
                    ids.append(self.stoi[byte])

        return ids

    @torch.no_grad()
    def sample_and_print(self):
        # Do one iteration per lsv, default to one with no lsv
        sample_iterations = 1

        self.model.eval()

        if self.args.dataset_list is not None:
            sample_iterations = len(self.args.dataset_list)

        for i in range(sample_iterations):
            if self.args.use_lsv:
                self.model.set_lsv_index(i)
                print(f"lsv index {i}")

            start_ids = torch.tensor(self.encode(self.args.sample_start_tokens), dtype=torch.long, device=self.device)[None, ...]

            with torch.no_grad():
                sample_with_existing_model(
                    model=self.model,
                    start_ids=start_ids,
                    start_tokens=self.args.sample_start_tokens,
                    decode=self.decode,
                    device=self.device,
                    out_dir=self.args.out_dir,
                    max_new_tokens=self.args.max_sample_tokens,
                    temperature=self.args.temperature,
                    top_k=self.args.top_k,
                    colorize_output=self.args.colorize_output,
                    colorize_mode=self.args.colorize_mode,
                    token_boundary=(self.args.token_boundary or None),
                    show_heatmaps=self.args.show_heatmaps,
                    sample_file=self.args.sample_file,
                    num_samples=self.args.num_samples,
                    iter_num=self.iter_num,
                    best_val_loss=self.best_val_loss,
                    run_name=self.args.tensorboard_run_name,
                )

        self.model.train()

    def get_vocab_size_from_meta(self):
        # Data loader
        meta_path = os.path.join('data', self.args.dataset, 'meta.pkl')
        # Save a copy of meta.pkl tokenization into the output folder
        self.copy_file_to_directory(meta_path, self.args.out_dir)
        if os.path.exists(meta_path):
            with open(meta_path, 'rb') as f:
                meta = pickle.load(f)
                if 'vocab_size' in meta:
                    return meta['vocab_size']
                else:
                    sys.exit(f"Error: 'vocab_size' key not found in {meta_path}")
        else:
            sys.exit(f"Error: File not found - {meta_path}")

    def copy_file_to_directory(self, src_file, dest_dir):
        try:
            # Ensure the destination directory exists
            if not os.path.exists(dest_dir):
                os.makedirs(dest_dir)

            # Copy the file
            shutil.copy(src_file, dest_dir)
            print(f"File {src_file} copied to {dest_dir}")
        except Exception as e:
            print(f"Error copying file: {e}")

    def load_data(self):

        if self.args.training_mode == 'multicontext':
            # Expecting --multicontext_datasets to be provided.
            if self.args.multicontext_datasets is None:
                sys.exit("Error: When training_mode is 'multicontext', please provide --multicontext_datasets.")
            self.train_data_dict = {}
            self.val_data_dict = {}
            for dataset in self.args.multicontext_datasets:
                meta_path = os.path.join('data', dataset, 'meta.pkl')
                if not os.path.exists(meta_path):
                    sys.exit(f"Error: Meta file not found at {meta_path}")
                with open(meta_path, 'rb') as f:
                    meta = pickle.load(f)
                    vocab_size = meta.get('vocab_size', None)
                    print(vocab_size, dataset)
                    self.vocab_sizes[dataset] = meta['vocab_size']
                # Here we use np.uint16 for most datasets:
                self.train_data_dict[dataset] = np.memmap(os.path.join('data', dataset, 'train.bin'), dtype=np.uint16, mode='r')
                self.val_data_dict[dataset]   = np.memmap(os.path.join('data', dataset, 'val.bin'), dtype=np.uint16, mode='r')

            # Also store total token counts per dataset.
            self.dataset_size_tokens = {d: len(self.train_data_dict[d]) for d in self.args.multicontext_datasets}
            # tell the model we are in “multicontext” mode and pass
            #         the (ordered) list of vocab sizes it needs.
            self.model_args['multicontext'] = True
            self.model_args['vocab_sizes'] = [
                self.vocab_sizes[d] for d in self.args.multicontext_datasets
            ]

            # Let the first of the vocab sizes be used for calculation of btc
            self.model_args['vocab_size'] = self.model_args['vocab_sizes'][0]
        if self.args.training_mode == 'multidataset':
            self.train_data_dict = {}
            self.val_data_dict = {}

            for dataset in self.args.dataset_list:
                train_data = None
                val_data = None
                meta_path = os.path.join('data', dataset, 'meta.pkl')
                if not os.path.exists(meta_path):
                    sys.exit(f"Error: Meta file not found at {meta_path}")

                with open(meta_path, 'rb') as f:
                    meta = pickle.load(f)
                    vocab_size = meta.get('vocab_size', None)
                    if vocab_size:
                        self.model_args['vocab_size'] = vocab_size

                # Load train and val data for each dataset
                if self.model_args['vocab_size'] is None:
                    sys.exit("Error: no vocab size specified")
                elif self.model_args['vocab_size'] == 100277:
                    # cl100k_base, vocab size 100277, requires np.uint32
                    train_data = np.memmap(os.path.join('data', dataset, 'train.bin'), dtype=np.uint32, mode='r')
                    val_data = np.memmap(os.path.join('data', dataset, 'val.bin'), dtype=np.uint32, mode='r')
                else:
                    # all other tokenations so far require only np.uint16
                    train_data = np.memmap(os.path.join('data', dataset, 'train.bin'), dtype=np.uint16, mode='r')
                    val_data = np.memmap(os.path.join('data', dataset, 'val.bin'), dtype=np.uint16, mode='r')

                # Store in dictionaries
                self.train_data_dict[dataset] = train_data
                self.val_data_dict[dataset] = val_data
            # For multi-dataset case, store the token count for each dataset in a dictionary.
            # print(self.train_data_dict, self.args.dataset_list)
            # print({d: len(self.train_data_dict[d]) for d in self.args.dataset_list})
            self.dataset_size_tokens = {d: len(self.train_data_dict[d]) for d in self.args.dataset_list}
        else:

            if self.model_args['vocab_size'] is None:
                sys.exit("Error: no vocab size specified")
            elif self.model_args['vocab_size'] == 100277:
                # cl100k_base, vocab size 100277, requires np.uint32
                self.train_data = np.memmap(os.path.join('data', self.args.dataset, 'train.bin'), dtype=np.uint32, mode='r')
                self.val_data = np.memmap(os.path.join('data', self.args.dataset, 'val.bin'), dtype=np.uint32, mode='r')
            else:
                # all other tokenations so far require only np.uint16
                self.train_data = np.memmap(os.path.join('data', self.args.dataset, 'train.bin'), dtype=np.uint16, mode='r')
                self.val_data = np.memmap(os.path.join('data', self.args.dataset, 'val.bin'), dtype=np.uint16, mode='r')
            # Store total token count for the single dataset.
            self.dataset_size_tokens = len(self.train_data)


    def get_batch(self, split, target_dataset=None):
        dataset = None
        data = None
        def interpolate_probs(initial_probs, final_probs, method, step_ratio):
            if method == 'linear':
                return initial_probs + step_ratio * (final_probs - initial_probs)
            elif method == 'cosine':
                return initial_probs + 0.5 * (1 - np.cos(np.pi * step_ratio)) * (final_probs - initial_probs)
            elif method == 'exponential':
                return initial_probs * (final_probs / initial_probs) ** step_ratio
            else:
                raise ValueError(f"Unknown transition method: {method}")

        def get_transitioned_probs():
            initial_probs = np.array(self.args.dataset_sampling_probs)
            if self.args.final_dataset_sampling_probs:
                step_ratio = self.iter_num / self.args.max_iters
                final_probs = np.array(self.args.dataset_sampling_probs_final)
                return interpolate_probs(initial_probs, final_probs, self.args.transition_method, step_ratio)
            return initial_probs

        if self.args.training_mode == 'multicontext':
            x_dict = {}
            y_dict = {}
            ix = None
            # For each context/dataset, grab a batch
            for dataset_name in self.args.multicontext_datasets:
                data = (self.train_data_dict[dataset_name] 
                        if split == 'train' else self.val_data_dict[dataset_name])
                if ix is None:
                    ix = torch.randint(len(data) - self.args.block_size, (self.args.batch_size,))
                # pick random offset
                x = torch.stack([
                    torch.from_numpy(data[i : i+self.args.block_size].astype(np.int64)) 
                    for i in ix
                ])
                y = torch.stack([
                    torch.from_numpy(data[i+1 : i+1+self.args.block_size].astype(np.int64)) 
                    for i in ix
                ])
                # Move to device
                if self.device_type == 'cuda':
                    x = x.pin_memory().to(self.device, non_blocking=True)
                    y = y.pin_memory().to(self.device, non_blocking=True)
                else:
                    x, y = x.to(self.device), y.to(self.device)

                x_dict[dataset_name] = x
                y_dict[dataset_name] = y

            return x_dict, y_dict, list(self.args.multicontext_datasets)

        elif self.args.training_mode == "multidataset":
            # If multi-dataset sampling is enabled, pick a dataset using sampling probabilities
            if target_dataset:
                dataset = target_dataset
                data = self.train_data_dict[dataset] if split == 'train' else self.val_data_dict[dataset]
            elif self.args.dataset_interleaving:
                # print("using interleaving")
                if self.args.dataset_sampling_probs is not None:
                    # TODO: Move this section into README
                    # sampling proportions in this case
                    # allows for interleaving datasets
                    # Option 1) specific complex order
                    # a b a a b
                    # 1 1 1 1 1
                    # output: a b a a b
                    # Option 2) specific ratio shorthand
                    # a b c
                    # 1 3 2
                    # output: a b b b c c
                    # Option 3) specific ratio with random shuffle
                    # a b c
                    # 1 2 3
                    # possible random output: c a b c b c

                    # Init if does not exist
                    if not hasattr(self, 'remaining_datasets'):
                        self.remaining_datasets = []
                        # print("init")

                    # Reset if zero remaining
                    if len(self.remaining_datasets) == 0:
                        self.remaining_datasets = [x for x, count in zip(self.args.dataset_list, self.args.dataset_sampling_probs) for _ in range(int(count))]

                        # shuffle
                        if self.args.dataset_interleaving_shuffle:
                            random.shuffle(self.remaining_datasets)
                        # print("reset", self.remaining_datasets)

                    # pop from front of stack
                    dataset = self.remaining_datasets.pop(0)
                    # print("dataset", dataset, "remaining", self.remaining_datasets)
                else:
                    # If proportions and order not specified, then do 1:1 interleaving
                    num_datasets = len(self.args.dataset_list)
                    dataset_index = self.iter_num % num_datasets
                    dataset = self.args.dataset_list[dataset_index]

                data = self.train_data_dict[dataset] if split == 'train' else self.val_data_dict[dataset]
            else:
                # print("using probabilities")
                if self.args.dataset_sampling_probs:
                    # Sample dataset based on probabilities
                    dataset = np.random.choice(self.args.dataset_list, p=get_transitioned_probs() / np.sum(get_transitioned_probs()))
                else:
                    # Default to uniform sampling if probabilities are not provided
                    dataset = np.random.choice(self.args.dataset_list)
                # print(dataset)
                data = self.train_data_dict[dataset] if split == 'train' else self.val_data_dict[dataset]

            if self.args.use_lsv:
                self.model.set_lsv_index(self.args.dataset_list.index(dataset))


            # set learning rate
            if self.args.dataset_sampling_learning_rate:
                dataset_index = self.args.dataset_list.index(dataset)
                self.args.learning_rate = self.args.dataset_sampling_learning_rate[dataset_index]

        else:
            # Else use the 'dataset' arg by default for backwards compatibility
            dataset = self.args.dataset
            data = self.train_data if split == 'train' else self.val_data

        # Adaptive GNS settings
        if (self.gns is not None) and (self.args.gns_target is not None):
            if self.gns < self.args.gns_target:
                if self.args.batch_size < self.args.gns_max_batch:
                    self.args.batch_size = math.ceil(self.args.batch_size * (1.0 + self.args.gns_batch_pct))
            if self.gns > self.args.gns_target:
                self.args.batch_size = math.ceil(self.args.batch_size * (1.0 - self.args.gns_batch_pct))

        # Generate random indices for the batch
        ix = torch.randint(len(data) - self.args.block_size, (self.args.batch_size,))
        available = len(data) - self.args.block_size
        if self.args.sampling_method == "random":
            ix = torch.randint(available, (self.args.batch_size,))
        elif self.args.sampling_method == "sequential":
            # Use the sequential indices from self.indices_perm (or per dataset)
            if self.args.dataset_list is None:
                if self.current_ptr + self.args.batch_size > available:
                    self.current_ptr = 0
                selected_indices = self.indices_perm[self.current_ptr: self.current_ptr + self.args.batch_size]
                self.current_ptr += self.args.batch_size
            else:
                d = target_dataset if target_dataset is not None else self.args.dataset
                if self.dataset_ptr[d] + self.args.batch_size > available:
                    self.dataset_ptr[d] = 0
                selected_indices = self.dataset_perm[d][self.dataset_ptr[d]: self.dataset_ptr[d] + self.args.batch_size]
                self.dataset_ptr[d] += self.args.batch_size
            ix = torch.tensor(selected_indices)
        elif self.args.sampling_method == "without_replacement":
            # Similar to sequential but with a shuffled permutation that is reshuffled when exhausted.
            if self.args.dataset_list is None:
                if self.current_ptr + self.args.batch_size > available:
                    self.indices_perm = np.random.permutation(available)
                    self.current_ptr = 0
                selected_indices = self.indices_perm[self.current_ptr: self.current_ptr + self.args.batch_size]
                self.current_ptr += self.args.batch_size
            else:
                d = target_dataset if target_dataset is not None else self.args.dataset
                if self.dataset_ptr[d] + self.args.batch_size > available:
                    self.dataset_perm[d] = np.random.permutation(available)
                    self.dataset_ptr[d] = 0
                selected_indices = self.dataset_perm[d][self.dataset_ptr[d]: self.dataset_ptr[d] + self.args.batch_size]
                self.dataset_ptr[d] += self.args.batch_size
            ix = torch.tensor(selected_indices)
        else:
            # Default to random sampling if unknown method
            ix = torch.randint(available, (self.args.batch_size,))


        # Get training and targets
        x = torch.stack([torch.from_numpy((data[i:i+self.args.block_size]).astype(np.int64)) for i in ix])
        y = torch.stack([torch.from_numpy((data[i+1:i+1+self.args.block_size]).astype(np.int64)) for i in ix])

        # Send to appropriate device
        if self.device_type == 'cuda':
            x, y = x.pin_memory().to(self.device, non_blocking=True), y.pin_memory().to(self.device, non_blocking=True)
        else:
            x, y = x.to(self.device), y.to(self.device)
        return x, y, dataset

    @torch.no_grad()
    def custom_loss_with_top1_focus(self, logits, targets):
        # Compute standard cross-entropy loss
        ce_loss = torch.nn.functional.cross_entropy(logits, targets)

        # Get the top-1 predictions
        top1_preds = torch.argmax(logits, dim=-1)

        # Focus more on the top-1 prediction by adding an additional term
        correct_top1 = (top1_preds == targets).float()  # 1 for correct, 0 for incorrect
        top1_focus_loss = 1.0 - correct_top1  # Emphasize the wrong top-1 predictions

        # Combine the original cross-entropy loss and the top-1 focus term
        loss = ce_loss + 0.5 * top1_focus_loss.mean()  # Adjust the weight (0.5) as needed
        return loss

    @torch.no_grad()
    def estimate_loss(self):
        out = {'datasets':{}}

        self.model.eval()
        # If multi-dataset sampling is enabled, we calculate loss per dataset
        if self.args.dataset_list:
            for dataset in self.args.dataset_list:
                print(f"Calculating loss for dataset: {dataset}")
                dataset_losses = {'train': torch.zeros(self.args.eval_iters), 'val': torch.zeros(self.args.eval_iters)}
                for split in ['train', 'val']:
                    for k in range(self.args.eval_iters):
                        X, Y, test_dataset = self.get_batch(split, target_dataset=dataset)
                        with self.ctx:
                            logits, loss = self.model(X, Y, iter_num=self.iter_num)
                        dataset_losses[split][k] = loss.item()
                out['datasets'][dataset] = {
                    'train': dataset_losses['train'].mean(),
                    'train_std': dataset_losses['train'].std(),
                    'val': dataset_losses['val'].mean(),
                    'val_std': dataset_losses['val'].std(),
                }
            out['val'] = out['datasets'][self.args.dataset]['val']
            out['val_std'] = out['datasets'][self.args.dataset]['val_std']
            out['train'] = out['datasets'][self.args.dataset]['train']
            out['train_std'] = out['datasets'][self.args.dataset]['train_std']
        elif self.args.training_mode == "multicontext":
            for i, dataset in enumerate(self.args.multicontext_datasets):
                out['datasets'][dataset] = {}
            # multicontext training
            for split in ['train', 'val']:
                losses = {}
                means = {}
                std_devs = {}
                mean_avg = 0.0
                loss_std = 0.0
                dataset_list = None
                for i, dataset in enumerate(self.args.multicontext_datasets):
                    losses[f"{i}"] = torch.zeros(self.args.eval_iters)
                    means[f"{i}"] = 0.0

                for k in range(self.args.eval_iters):
                    x_dict, y_dict, dataset_list = self.get_batch(split)

                    with self.ctx:
                        logits, loss_list = self.model(None, token_dict=x_dict, target_dict=y_dict, iter_num=self.iter_num)
                    for i in range(len(self.args.multicontext_datasets)):
                        losses[f"{i}"][k] = loss_list[i]

                for i, dataset in enumerate(self.args.multicontext_datasets):
                    means[f"{i}"] = losses[f"{i}"].mean()
                    std_devs[f"{i}"]  = losses[f"{i}"].std()

                    mean_avg += means[f"{i}"]
                    loss_std += std_devs[f"{i}"]

                for i, dataset in enumerate(self.args.multicontext_datasets):
                    out['datasets'][dataset][split] = means[f"{i}"]
                    out['datasets'][dataset][f"{split}_std"] = std_devs[f"{i}"]

                # general train and val losses, as well as std dev
                out[split] = np.array(mean_avg / len(self.args.multicontext_datasets))
                out[split + "_std"] = np.array(loss_std / len(self.args.multicontext_datasets))
        else:
            # Default behavior for a single dataset
            for split in ['train', 'val']:
                losses = torch.zeros(self.args.eval_iters)
                for k in range(self.args.eval_iters):
                    X, Y, _ = self.get_batch(split)
                    with self.ctx:
                        logits, loss = self.model(X, Y, iter_num=self.iter_num)
                    losses[k] = loss.item()
                out[split] = losses.mean()
                out[split + "_std"] = losses.std()

        self.model.train()
        return out


    def get_lr(self, it):
        if self.scheduler:
            return self.scheduler.get_last_lr()[0]
        if it < self.args.warmup_iters:
            return self.args.learning_rate * it / self.args.warmup_iters
        if it > self.args.lr_decay_iters:
            return self.args.min_lr
        decay_ratio = (it - self.args.warmup_iters) / (self.args.lr_decay_iters - self.args.warmup_iters)
        assert 0 <= decay_ratio <= 1
        coeff = 0.5 * (1.0 + math.cos(math.pi * decay_ratio))
        return self.args.min_lr + coeff * (self.args.learning_rate - self.args.min_lr)


    @torch.no_grad()
    def get_gradient_stats(self):
        """
        Calculates and returns the gradient standard deviation, norm, and mean for a PyTorch model.

        Args:
            model: The PyTorch model.

        Returns:
            A dictionary containing the gradient standard deviation, norm, and mean.  Returns None if no gradients are available.
        """

        gradients = []
        for param in self.model.parameters():
            if param.grad is not None:  # Check if gradients exist for the parameter
                gradients.append(param.grad.view(-1)) # Flatten and append the gradients
            # Handle cases where some parameters might not have gradients (e.g. frozen layers)
        if not gradients:
            return None # No gradients found

        all_gradients = torch.cat(gradients) # Concatenate all gradients into a single tensor

        self.grad_std = torch.std(all_gradients).item()
        self.grad_norm = torch.norm(all_gradients).item()
        self.grad_mean = torch.mean(all_gradients).item()


    def export_model_graph(self):
        # Dummy input for tracing
        dummy_input = torch.randint(0, self.model_args['vocab_size'], (self.args.batch_size, self.args.block_size)).to(self.device)
        dummy_targets = torch.randint(0, self.model_args['vocab_size'], (self.args.batch_size, self.args.block_size)).to(self.device)  # Dummy targets
        dummy_iter_num = torch.tensor([0], dtype=torch.long).to(self.device) # Dummy iter_num (must be a tensor!)

        # Log the model graph
        if self.args.tensorboard_log and self.args.tensorboard_graph:
            self.writer.add_graph(self.model, (dummy_input, dummy_targets, dummy_iter_num))

        # Export to ONNX and save for Netron
        if self.args.onnx_output:
            onnx_path = os.path.join(self.args.out_dir, "model.onnx")
            torch.onnx.export(self.model,
                              (dummy_input, dummy_targets, dummy_iter_num), # All dummy inputs
                              onnx_path,
                              export_params=True,
                              opset_version=14,
                              input_names=['input'],
                              output_names=['output'],
                              dynamic_axes={'input': {0: 'batch_size', 1: 'sequence_length'},
                                            'output': {0: 'batch_size', 1: 'sequence_length'}})

    def log_metrics(self, losses, running_mfu, epoch, tokens_trained, target_dataset, val_better_than_chance):

        if self.iter_num == 0 and self.args.tensorboard_log and self.args.export_model_graph == True  and self.args.compile == False:
            self.export_model_graph()

        if self.args.tensorboard_log:
            # Log metrics for each dataset separately
            self.writer.add_scalars(
                    f"{target_dataset}/loss_iters", {
                        f"val": losses['val'].item(),
                        },
                    self.iter_num
                    )
            self.writer.add_scalars(
                    f"{target_dataset}/loss_tokens", {
                        f"val": losses['val'].item(),
                        },
                    tokens_trained
                    )

            # vocab agnostic, cross tokenizer comparison
            self.writer.add_scalars(
                    f"{target_dataset}/chance_tokens",
                    {f"val_chance": val_better_than_chance},
                    tokens_trained
                    )
            self.writer.add_scalars(
                    f"{target_dataset}/chance_iters",
                    {f"val_chance": val_better_than_chance},
                    self.iter_num
                    )

            # vocab agnostic, cross parameter size comparison
            self.writer.add_scalars(
                    f"{target_dataset}/btc_per_param_tokens",
                    {f"val_chance": val_better_than_chance/self.model.num_param},
                    tokens_trained
                    )
            self.writer.add_scalars(
                    f"{target_dataset}/btc_per_param_iters",
                    {f"val_chance": val_better_than_chance/self.model.num_param},
                    self.iter_num
                    )

            self.writer.add_scalar(f"{target_dataset}/epoch", epoch, self.iter_num)
            self.writer.add_scalar(f"{target_dataset}/tokens_trained", tokens_trained, self.iter_num)

            self.writer.add_scalar(f"{target_dataset}/vram", self.vram_allocated, self.iter_num)
            self.writer.add_scalar(f"{target_dataset}/mfu_pct", running_mfu * 100, self.iter_num)

            self.writer.add_scalar(f"{target_dataset}/loss_vocab", self.model_args['vocab_size'] / torch.exp(losses['val']).item(), self.iter_num)

            self.writer.add_scalar(f"{target_dataset}/lr_iters", self.lr, self.iter_num)
            self.writer.add_scalar(f"{target_dataset}/lr_tokens", self.lr, tokens_trained)

            self.writer.add_scalar(f"{target_dataset}/batch_size_iters", self.args.batch_size, self.iter_num)
            self.writer.add_scalar(f"{target_dataset}/batch_size_tokens", self.args.batch_size, tokens_trained)

            self.writer.add_scalar(f"{target_dataset}/std_val_iters", losses['val_std'].item(), self.iter_num)
            self.writer.add_scalar(f"{target_dataset}/std_val_tokens", losses['val_std'].item(), tokens_trained)

            if self.args.gns_type is not None:
                self.writer.add_scalar(f"{target_dataset}/gns_iters", self.gns, self.iter_num)
                self.writer.add_scalar(f"{target_dataset}/gns_tokens", self.gns, tokens_trained)


        if self.args.csv_log:
            # concise training metrics
            self.write_to_csv(target_dataset, losses['train'].item(), losses['val'].item(), prefix=f"{target_dataset}_")

            # bulk metrics
            self.write_to_csv(target_dataset, losses['train'].item(), losses['val'].item(), running_mfu, prefix="bulk_")

    def log_metrics_non_validation(self, loss_training, running_mfu, epoch, tokens_trained, target_dataset, train_better_than_chance):
        if self.args.tensorboard_log:
            self.writer.add_scalars(
                    f"{target_dataset}/loss_iters",
                    {f"train": loss_training},
                    self.iter_num
                    )
            self.writer.add_scalars(
                    f"{target_dataset}/loss_tokens",
                    {f"train": loss_training},
                    tokens_trained
                    )

            # vocab agnostic, cross tokenizer comparison
            self.writer.add_scalars(
                    f"{target_dataset}/chance_tokens",
                    {f"train_chance": train_better_than_chance},
                    tokens_trained
                    )
            self.writer.add_scalars(
                    f"{target_dataset}/chance_iters",
                    {f"train_chance": train_better_than_chance},
                    self.iter_num
                    )

            # vocab agnostic, cross parameter size comparison
            self.writer.add_scalars(
                    f"{target_dataset}/btc_per_param_tokens",
                    {f"train_chance": train_better_than_chance/self.model.num_param},
                    tokens_trained
                    )
            self.writer.add_scalars(
                    f"{target_dataset}/btc_per_param_iters",
                    {f"train_chance": train_better_than_chance/self.model.num_param},
                    self.iter_num
                    )

            self.writer.add_scalar(f"{target_dataset}/mfu_pct", running_mfu * 100, self.iter_num)
            self.writer.add_scalar(f"{target_dataset}/vram", self.vram_allocated, self.iter_num)
            self.writer.add_scalar(f"{target_dataset}/param", self.model.num_param, self.iter_num)

            self.writer.add_scalar(f"{target_dataset}/epoch", epoch, self.iter_num)
            self.writer.add_scalar(f"{target_dataset}/tokens_trained", tokens_trained, self.iter_num)

            self.writer.add_scalar(f"{target_dataset}/lr_iters", self.lr, self.iter_num)
            self.writer.add_scalar(f"{target_dataset}/lr_tokens", self.lr, tokens_trained)

            self.writer.add_scalar(f"{target_dataset}/batch_size_iter", self.args.batch_size, self.iter_num)
            self.writer.add_scalar(f"{target_dataset}/batch_size_tokens", self.args.batch_size, tokens_trained)

            self.writer.add_scalar(f"{target_dataset}/grad_norm_iters", self.grad_norm, self.iter_num)
            self.writer.add_scalar(f"{target_dataset}/grad_norm_tokens", self.grad_norm, tokens_trained)

            self.writer.add_scalar(f"{target_dataset}/grad_std_iters", self.grad_std, self.iter_num)
            self.writer.add_scalar(f"{target_dataset}/grad_std_tokens", self.grad_std, tokens_trained)

            if self.args.gns_type is not None:
                self.writer.add_scalar(f"{target_dataset}/gns_iters", self.gns, self.iter_num)
                self.writer.add_scalar(f"{target_dataset}/gns_tokens", self.gns, tokens_trained)

    def write_to_csv(self, *args, prefix=""):
        args = list(args)
        csv_full_dir = self.args.csv_dir
        if self.args.csv_ckpt_dir:
            csv_full_dir = f"{self.args.csv_dir}/{self.args.csv_ckpt_dir}"
        else:
            if self.args.tensorboard_log:
                sanitized_dataset = self.args.dataset.replace("/", "_")
                csv_full_dir = (
                    f"{self.args.csv_dir}/"
                    f"{sanitized_dataset}_{self.args.tensorboard_run_name}"
                )
        os.makedirs(csv_full_dir, exist_ok=True)
        # Ensure the filename itself never contains path separators
        safe_csv_name = self.args.csv_name.replace("/", "_")
        csv_path = os.path.join(csv_full_dir, prefix + safe_csv_name + ".csv")

        # `csv_name` is now safe, but make doubly sure every parent dir exists
        os.makedirs(os.path.dirname(csv_path), exist_ok=True)
        with open(csv_path, 'a', newline='') as file:
            writer = csv.writer(file)
            # Write arguments as a new row in the CSV
            args.insert(0, self.iter_num)
            args.append(self.lr)
            args.append(self.args.batch_size)
            args.append(self.tokens_trained)
            if hasattr(self, "peak_gpu_usage"):
                args.append(self.peak_gpu_usage / (1024 ** 2))
            if self.args.gns_type is not None:
                args.append(self.gns)
            args.append(self.iter_latency_avg)
            writer.writerow(args)


    def log_gamma_beta(self, gamma, beta, layer_num, head_num=None):
        if self.args.tensorboard_log:
            if head_num:
                self.writer.add_scalars(
                        "gammas",
                        {"gamma_L" + str(layer_num) + "_H" + head_num: gamma}, self.iter_num)
                self.writer.add_scalars(
                        "betas",
                        {"beta_L" + str(layer_num) + "_H" + head_num: beta}, self.iter_num)
            else:
                self.writer.add_scalar( "gamma_L" + str(layer_num), gamma, self.iter_num)
                self.writer.add_scalar( "beta_L" + str(layer_num), beta, self.iter_num)

        if self.args.wandb_log and self.master_process:
            import wandb
            wandb.log({
                "iter": self.iter_num,
                "train/loss": losses['train'],
                "val/loss": losses['val'],
                "lr": self.lr,
                "mfu": running_mfu*100,
                })

    def underscore_abbr(self, dataset_name):
        """ Transforms long dataset name to abbreviation
        e.g.
        shakespeare_char -> sc
        commonvoice_ko -> ck
        """
        parts = dataset_name.split('_')
        abbr = ''.join([part[0] for part in parts])
        return abbr

    def save_checkpoint(self, filename):
        checkpoint = {
                'model': self.raw_model.state_dict(),
                'optimizer': self.optimizer.state_dict() if self.optimizer else None,
                'scheduler': self.scheduler.state_dict() if self.scheduler else None,
                'model_args': self.model_args,
                'iter_num': self.iter_num,
                'best_val_loss': self.best_val_loss,
                'config': vars(self.args),
                }
        torch.save(checkpoint, os.path.join(self.args.out_dir, filename))

    def train(self):
<<<<<<< HEAD
        if self.args.training_mode == 'multicontext':
            self.X_dict, self.Y_dict, dataset_list = self.get_batch('train')
            current_dataset = dataset_list[0]
            self.mc_btc_train = {}
        else:
            self.X, self.Y, current_dataset = self.get_batch('train')
        t0 = time.time()
=======
        self.X, self.Y, current_dataset = self.get_batch('train')
        t_start = time.time()
        t0 = t_start
>>>>>>> 155b371e
        local_iter_num = 0
        running_mfu = -1.0
        current_epoch = 0.0
        self.evaluations_remaining = (self.args.max_iters - self.iter_num) // self.args.eval_interval + 1
        self.eta = build_eta_estimator(self.args, t_start, self.evaluations_remaining, self.formatted_completion_eta)
        num_steps_with_worse_loss = 0
        # TODO: Move statistics labels to statistics scripts
        graph_y_labels = []
        for layer in range(self.args.n_layer):
            for head in range(self.args.n_head):
                graph_y_labels.append(f"Layer {layer} Head {head}")

        # Create progress bar with ETA and remaining time display
        progress = Progress(
            TextColumn("[progress.description]{task.description}"),
            BarColumn(),
            TaskProgressColumn(),  # shows n/N iterations
            TimeRemainingColumn(),  # estimated time column
            TextColumn("ETA: {task.fields[eta]}"),
            TextColumn("Remain: {task.fields[ms]} ms")
        )
        with progress:
            task_id = progress.add_task(
                "[green]Training...",
                total=((self.args.max_iters - self.iter_num) + self.evaluations_remaining * self.args.eval_iters),
                eta=self.formatted_completion_eta,
                ms=f"{self.time_remaining_ms:.0f}"
            )

            while True:
                if self.scheduler is not None:
                    self.lr = self.get_lr(self.iter_num)
                for param_group in self.optimizer.param_groups:
                    param_group['lr'] = self.lr

                if self.iter_num % self.args.eval_interval == 0 and self.master_process:

                    losses = self.estimate_loss()

                    if self.args.gns_type is not None:
                        self.gns = self.gns_ema.get_gns()


                    if self.device_type == 'cuda':
                        self.peak_gpu_usage = max(
                            self.peak_gpu_usage,
                            max_memory_allocated(self.device)
                        )

                    self.vram_allocated = get_gpu_memory_info(info_type='used') if self.args.device != "cpu" else 0
                    if self.args.dataset_list is not None:
                        # Print loss for each dataset if multiple datasets are used
                        for dataset, dataset_losses in losses['datasets'].items():
                            better_than_chance = self.model_args['vocab_size'] / math.exp(dataset_losses['val'].item())
                            log_message=f"step {self.iter_num}: "
                            log_message+=f"{dataset:<20s}"
                            log_message+=f", {self.model.num_param}"
                            log_message+=f", train loss {dataset_losses['train']:.4f}"
                            log_message+=f", train_stdev {dataset_losses['train_std']:.4f}"
                            log_message+=f", btc_val_set {better_than_chance:.2e}"
                            log_message+=f", btc_val_per_param {(better_than_chance/self.model.num_param):.2e}"
                            log_message+=f", val loss {dataset_losses['val']:.4f}"
                            log_message+=f", val_stdev {dataset_losses['val_std']:.4f}"
                            if self.args.gns_type is not None:
                                log_message+=f", gns {self.gns:.2f}"
                            log_message+=f", lr {self.lr:.4f}"
                            log_message+=f", tokens_trained {self.tokens_trained_dict[dataset]:.2e}"
                            print(log_message)
                            self.log_metrics(dataset_losses, running_mfu, self.epochs_trained_dict[dataset], self.tokens_trained_dict[dataset], dataset, better_than_chance)
                    elif self.args.multicontext_datasets is not None:
                        # Print loss for each dataset if multiple datasets are used
                        # print(losses['datasets'])
                        # for dataset, dataset_losses in losses['datasets'].items():
                        #     print(dataset, dataset_losses)
                        for dataset, dataset_losses in losses['datasets'].items():
                            log_message=f"step {self.iter_num}: "
                            log_message+=f"{dataset:<20s}"
                            log_message+=f", train loss {dataset_losses['train']:.4f}"
                            log_message+=f", train_stdev {dataset_losses['train_std']:.4f}"
                            log_message+=f", val loss {dataset_losses['val']:.4f}"
                            log_message+=f", val_stdev {dataset_losses['val_std']:.4f}"
                            if self.args.gns_type is not None:
                                log_message+=f", gns {self.gns:.2f}"
                            log_message+=f", lr {self.lr:.4f}"
                            log_message+=f", tokens_trained {self.tokens_trained:.2e}"
                            print(log_message)
                            better_than_chance = self.vocab_sizes[dataset] / math.exp(dataset_losses['val'].item())
                            self.log_metrics(dataset_losses, running_mfu, current_epoch, self.tokens_trained, dataset, better_than_chance)
                    else:
                        # Default behavior for a single dataset
                        better_than_chance = self.model_args['vocab_size'] / math.exp(losses['val'].item())
                        log_message=f"step {self.iter_num}:"
                        log_message+=f", {self.model.num_param}"
                        log_message+=f", train loss {losses['train']:.4f}"
                        log_message+=f", train_stdev {losses['train_std']:.4f}"
                        log_message+=f", btc_val {better_than_chance:.2e}"
                        log_message+=f", btc_val_per_param {(better_than_chance/self.model.num_param):.2e}"
                        log_message+=f", val loss {losses['val']:.4f}"
                        log_message+=f", val_stdev {losses['val_std']:.4f}"
                        if self.args.gns_type is not None:
                            log_message+=f", gns {self.gns:.2f}"
                        log_message+=f", batch_size {self.args.batch_size}"
                        log_message+=f", lr {self.lr:.4f}"
                        print(log_message)
                        self.log_metrics(losses, running_mfu, current_epoch, self.tokens_trained, current_dataset, better_than_chance)

                    if math.isnan(losses["val"]):
                        # If val loss is nan, then exit.
                        with open(self.args.out_dir + "/nan_iter_num.txt", 'w') as file:
                            print("Exiting with nan")
                            file.write(str(self.iter_num))

                    if self.args.save_major_ckpt_interval is not None:
                        if self.iter_num % self.args.save_major_ckpt_interval == 0:
                            major_ckpt_name = str(self.iter_num) +'.pt'
                            # Save major checkpoint
                            self.save_checkpoint(major_ckpt_name)
                            print(f"Saved major checkpoint to {self.args.out_dir}/{major_ckpt_name}")

                    if losses['val'] < self.best_val_loss or self.args.always_save_checkpoint:
                        if losses['val'] < self.best_val_loss:
                            self.iter_num_best_val_loss = self.iter_num
                            self.best_val_loss = losses['val']
                            # Save best validation loss
                            peak_mb = self.peak_gpu_usage / (1024 ** 2)
                            with open(os.path.join(self.args.out_dir, 'best_val_loss_and_iter.txt'), "w") as best_loss_file:
                                chance_ratio = self.model_args['vocab_size']/math.exp(self.best_val_loss.item())
                                best_loss_file.write(
                                    f"{self.best_val_loss.item()},"
                                    f" {self.iter_num},"
                                    f" {self.model.num_param},"
                                    f" {chance_ratio:.3e},"
                                    f" {chance_ratio/self.model.num_param:.3e},"
                                    f" {peak_mb:.1f},"
                                    f" {self.iter_latency_avg:.1f}"
                                )
                            # Reset early exit counter
                            num_steps_with_worse_loss = 0
                        if self.iter_num > 0:
                            print(f"saving checkpoint to {self.args.out_dir}")
                            # Save checkpoint
                            self.save_checkpoint('ckpt.pt')

                        # Sample
                        if self.args.max_sample_tokens:
                            self.sample_and_print()
                        # export embedding table to npy file
                        if self.args.export_wte_npy:
                            self.raw_model.export_wte(self.args.export_wte_npy)
                        # export scale matrices to npz file
                        if self.args.export_scale_matrices_npz:
                            self.raw_model.export_scale_matrices(self.args.export_scale_matrices_npz)
                    else:
                        if self.args.sample_each_eval:
                            # Try model inference (e.g. exploring inference from overfitting)
                            if self.args.max_sample_tokens:
                                self.sample_and_print()
                        if self.args.export_wte_each_eval:
                            # export wte table to npy file
                            if self.args.export_wte_npy:
                                self.raw_model.export_wte(self.args.export_wte_npy)
                        if self.args.export_scale_matrices_each_eval:
                            # export scale matrices to npz file
                            if self.args.export_scale_matrices_npz:
                                self.raw_model.export_scale_matrices(self.args.export_scale_matrices_npz)

                    if self.args.patience is not None and num_steps_with_worse_loss >= self.args.patience:
                        print(f"Early Stopping: loss has not decreased in {self.args.patience + 1} steps")
                        break
                    if losses['val'] > self.best_val_loss:
                        num_steps_with_worse_loss += 1

                if self.args.eval_only:
                    break


                for micro_step in range(self.args.gradient_accumulation_steps):
                    if self.ddp:
                        self.model.require_backward_grad_sync = (micro_step == self.args.gradient_accumulation_steps - 1)

                    with self.ctx:
                        if self.args.training_mode == 'multicontext':
                            total_loss = 0
                            logits, training_losses = self.model(None, token_dict=self.X_dict, target_dict=self.Y_dict, iter_num=self.iter_num)

                            # For multicontext training let loss = first dataset loss
                            # loss = training_losses[0]
                            loss = sum(training_losses) / len(training_losses)
                        else:
                            logits, loss = self.model(self.X, targets=self.Y, iter_num=self.iter_num)

                        loss = loss / self.args.gradient_accumulation_steps

                    prior_dataset = current_dataset
                    tokens_trained_this_batch = self.args.batch_size * self.args.block_size
                    if self.args.dataset_list:
                        # Update per–dataset count
                        self.tokens_trained_dict[current_dataset] += tokens_trained_this_batch
                        self.tokens_trained = self.tokens_trained_dict[current_dataset]
                    else:
                        self.tokens_trained += tokens_trained_this_batch

                    # Compute epoch for logging:
                    if self.args.dataset_list:
                        current_epoch = self.tokens_trained_dict[current_dataset] / self.dataset_size_tokens[current_dataset]
                        self.epochs_trained_dict[current_dataset] = current_epoch
                    else:
                        current_epoch = self.tokens_trained / self.dataset_size_tokens

                    self.scaler.scale(loss).backward()

                    # measure grad norms
                    self.get_gradient_stats()

                    if self.args.training_mode == 'multicontext':
                        self.X_dict, self.Y_dict, dataset_list = self.get_batch('train')
                        current_dataset = dataset_list[0]
                    else:
                        self.X, self.Y, current_dataset = self.get_batch('train')

                    if self.args.gns_type is not None:
                        approx_gns_results = gather_hook_results(self.model)
                        self.gns_ema.update(*gns_utils.gnsify(approx_gns_results, self.args.batch_size, ddp=self.ddp))



                if self.args.grad_clip != 0.0:
                    self.scaler.unscale_(self.optimizer)
                    torch.nn.utils.clip_grad_norm_(self.model.parameters(), self.args.grad_clip)

                self.scaler.step(self.optimizer)
                self.scaler.update()
                if self.scheduler:
                    if isinstance(self.scheduler, torch.optim.lr_scheduler.ReduceLROnPlateau):
                        self.scheduler.step(losses["val"])
                    else:
                        self.scheduler.step()

                self.optimizer.zero_grad(set_to_none=True)

                t1 = time.time()
                dt = t1 - t0
                t0 = t1
                self.total_training_time_ms = (t1 - t_start) * 1000.0

                # Estimate ETA
                eta_update: ETAUpdate = self.eta.update(
                    iter_num=self.iter_num,
                    now=t1,
                    dt=dt,
                    is_eval_boundary=(self.iter_num % self.args.eval_interval == 0),
                )

                progress_advance = eta_update.progress_advance
                self.iter_latency_avg = eta_update.iter_latency_avg
                self.time_remaining_ms = eta_update.time_remaining_ms
                self.formatted_completion_eta = eta_update.formatted_completion_eta



                self.iter_num += 1
                local_iter_num += 1

                if self.iter_num % self.args.log_interval == 0 and self.master_process:
                    lossf = loss.item() * self.args.gradient_accumulation_steps
                    if local_iter_num >= 5:
                        mfu = self.raw_model.estimate_mfu(self.args.batch_size * self.args.gradient_accumulation_steps, dt)
                        running_mfu = mfu if running_mfu == -1.0 else 0.9*running_mfu + 0.1*mfu


                    # training _loss section
                    log_message= f"iter {self.iter_num}"
                    log_message+= f", {dt*1000:.2f} ms"
                    log_message+= f", {self.model.num_param}"
                    if self.args.multicontext_datasets:
                        for i, mc_dataset in enumerate(self.args.multicontext_datasets):
                            self.mc_btc_train[mc_dataset] = self.vocab_sizes[mc_dataset] / math.exp(training_losses[i].item())
                            log_message+= f", {self.underscore_abbr(mc_dataset)}"
                            log_message+= f" btc {self.mc_btc_train[mc_dataset]:.4f}"
                            log_message+= f", {self.underscore_abbr(mc_dataset)}"
                            log_message+= f" loss {training_losses[i].item():.4f}"
                    else:
                        better_than_chance = self.model_args['vocab_size'] / math.exp(lossf)
                        log_message+= f", loss {lossf:.4f}"
                        log_message+=f", btc_train {better_than_chance:.2e}"
                        log_message+=f", btc_train_per_param {(better_than_chance/self.model.num_param):.2e}"

                    if self.args.dataset_list:
                        log_message+= f", epoch {self.epochs_trained_dict[prior_dataset]:2.2f}"
                        log_message+= f", tokens_trained {self.tokens_trained_dict[prior_dataset]:.2e}"
                        log_message+= f", dataset: {prior_dataset}"
                    else:
                        log_message+= f", epoch {current_epoch:6.2f}"
                        log_message+= f", tokens_trained {self.tokens_trained:.2e}"
                    log_message+= f", mfu {running_mfu*100:.2f}%"
                    if self.args.gns_type is not None:
                        self.gns = self.gns_ema.get_gns()
                        log_message+= f", gns {self.gns:.2f}"
                    log_message+= f", batch_size {self.args.batch_size}"
                    log_message+= f", lr {self.lr:.4f}"
                    log_message+= f", grad_norm {self.grad_norm:2f}"
                    log_message+= f", grad_std {self.grad_std:.2f}"

                    print(log_message)

                    if math.isnan(lossf):
                        # If training loss is nan, then exit.
                        with open(self.args.out_dir + "/nan_iter_num.txt", 'w') as file:
                            file.write(str(self.iter_num))
                            sys.exit("Exiting training loss is NaN")

                    self.vram_allocated = get_gpu_memory_info(info_type='used') if self.args.device != "cpu" else 0
                    if self.args.dataset_list:
                        self.log_metrics_non_validation(lossf, running_mfu, self.epochs_trained_dict[prior_dataset], self.tokens_trained_dict[prior_dataset], prior_dataset, better_than_chance)
                    if self.args.multicontext_datasets:
                        for i, mc_dataset in enumerate(self.args.multicontext_datasets):
                            self.log_metrics_non_validation(training_losses[i].item(), running_mfu, current_epoch, self.tokens_trained, mc_dataset, self.mc_btc_train[mc_dataset])
                    else:
                        self.log_metrics_non_validation(lossf, running_mfu, current_epoch, self.tokens_trained, prior_dataset, better_than_chance)

                if self.args.create_statistics and local_iter_num % self.args.softmax_io_log_interval == 0:
                    create_statistics(self, graph_y_labels)


                # Update progress bar
                progress.update(
                        task_id,
                        advance=progress_advance,
                        eta=self.formatted_completion_eta,
                        ms=f"{self.time_remaining_ms:.0f}",
                        )

                # End of training actions
                if self.iter_num > self.args.max_iters:
                    print(self.best_val_loss)
                    if self.args.only_save_checkpoint_at_end:

                        self.save_checkpoint('ckpt.pt')
                        print(f"Saved checkpoint to {self.args.out_dir}")

                        # Sample if set
                        if self.args.max_sample_tokens:
                            self.sample_and_print()
                    break

            if self.args.plot_statistics:
                plot_statistics(self.args, self.stats, graph_y_labels)

            if self.args.tensorboard_log:
                self.writer.flush()
                self.writer.close()

            if self.args.wandb_log and self.master_process:
                import wandb
                wandb.log({"finished": True})
                wandb.finish()

def main():
    args, model_group, training_group, logging_group = parse_args()
    trainer = Trainer(args, model_group, training_group, logging_group)

    if not args.sample_only:
        trainer.train()

    if trainer.ddp:
        destroy_process_group()

    if args.tensorboard_log:
        trainer.writer.flush()
        trainer.writer.close()

if __name__ == '__main__':
    main()
<|MERGE_RESOLUTION|>--- conflicted
+++ resolved
@@ -1142,19 +1142,15 @@
         torch.save(checkpoint, os.path.join(self.args.out_dir, filename))
 
     def train(self):
-<<<<<<< HEAD
         if self.args.training_mode == 'multicontext':
             self.X_dict, self.Y_dict, dataset_list = self.get_batch('train')
             current_dataset = dataset_list[0]
             self.mc_btc_train = {}
         else:
             self.X, self.Y, current_dataset = self.get_batch('train')
-        t0 = time.time()
-=======
         self.X, self.Y, current_dataset = self.get_batch('train')
         t_start = time.time()
         t0 = t_start
->>>>>>> 155b371e
         local_iter_num = 0
         running_mfu = -1.0
         current_epoch = 0.0

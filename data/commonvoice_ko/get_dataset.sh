# !/bin/bash

# Show lines before execution and exit on errors
set -xe

# Install python dependencies for Hugging face
pip install -U "huggingface_hub[cli]"

# Authentication with Hugging Face
# Replace with your hugging face tokens
##### You can find and create your own tokens here: https://huggingface.co/settings/tokens ######
##### "Token Type" of "Read" is recommended. ########
if [[ -f ~/.cache/huggingface/token && -s ~/.cache/huggingface/token ]]; then
  export HF_TOKEN=$(cat ~/.cache/huggingface/token)
else
  echo "Consider running 'python3 ./utils/save_hf_token.py' to automate finding HF_TOKEN"
  read -s -p "To continue, please enter your Hugging Face token: " HF_TOKEN
  echo "" # Add a newline for better readability
fi

# Authenticate with hugging face
echo "Authenticating with Hugging Face..."
huggingface-cli login --token "${HF_TOKEN}"

# Get current script directory
script_dir="$(cd "$(dirname "${BASH_SOURCE[0]}")" &> /dev/null && pwd)"

url="https://huggingface.co/datasets/mozilla-foundation/common_voice_17_0"
out_dir="transcription"

if [[ ! -d "${out_dir}" ]]; then
  mkdir -p "${out_dir}"
fi

# Download transcription files under "transcription" directory.
pushd "${out_dir}"
wget --header="Authorization: Bearer ${HF_TOKEN}" -nc -O "dev.tsv" "${url}/resolve/main/transcript/ko/dev.tsv?download=true" || true
wget --header="Authorization: Bearer ${HF_TOKEN}" -nc -O "invalidated.tsv" "${url}/resolve/main/transcript/ko/validated.tsv?download=true" || true
wget --header="Authorization: Bearer ${HF_TOKEN}" -nc -O "other.tsv" "${url}/resolve/main/transcript/ko/other.tsv?download=true" || true
wget --header="Authorization: Bearer ${HF_TOKEN}" -nc -O "test.tsv" "${url}/resolve/main/transcript/ko/test.tsv?download=true" || true
wget --header="Authorization: Bearer ${HF_TOKEN}" -nc -O "train.tsv" "${url}/resolve/main/transcript/ko/train.tsv?download=true" || true
wget --header="Authorization: Bearer ${HF_TOKEN}" -nc -O "validated.tsv" "${url}/resolve/main/transcript/ko/validated.tsv?download=true" || true

echo "transcripts downloaded and saved to transcription."
popd

# Run program to convert tsv into json format.
output_file="ko_transcription.json"
for tsvfile in "$out_dir"/*.tsv; do
    # Check if the .tsv file exists (handles the case where no .tsv files are present)
    if [ -f "$tsvfile" ]; then
        echo "Processing $tsvfile..."
        # Get the filename without the extension for output filename
        filename=$(basename "${tsvfile%.tsv}")
        python3 utils/tsv_to_json_cv.py "$tsvfile" "$output_file"
    fi
done

echo "All .tsv files have been processed."

# Run program to convert sentences into IPA format.
echo "Converting sentences to IPA..."
<<<<<<< HEAD
python3 ./utils/ko_en_to_ipa.py "$output_file" --input_json_key "sentence" --output_json_key "phonetic"

output_ipa="ko_ipa.txt"
echo "export IPA to txt file"
python3 ./utils/extract_json_values.py "$output_file" "phonetic" "$output_ipa"
=======
python3 ./utils/ko_en_to_ipa.py "$output_file" --input_json_key "sentence" --output_json_key "sentence_ipa"

output_ipa="ko_ipa.txt"
echo "export IPA to txt file"
python3 ./utils/extract_json_values.py "$output_file" "sentence_ipa" "$output_ipa"
>>>>>>> f28a2967

echo "IPA conversion finished."

# Tokenization step to create train.bin and val.bin files.
python3 prepare.py -t "$output_ipa" --method char<|MERGE_RESOLUTION|>--- conflicted
+++ resolved
@@ -60,19 +60,11 @@
 
 # Run program to convert sentences into IPA format.
 echo "Converting sentences to IPA..."
-<<<<<<< HEAD
-python3 ./utils/ko_en_to_ipa.py "$output_file" --input_json_key "sentence" --output_json_key "phonetic"
-
-output_ipa="ko_ipa.txt"
-echo "export IPA to txt file"
-python3 ./utils/extract_json_values.py "$output_file" "phonetic" "$output_ipa"
-=======
 python3 ./utils/ko_en_to_ipa.py "$output_file" --input_json_key "sentence" --output_json_key "sentence_ipa"
 
 output_ipa="ko_ipa.txt"
 echo "export IPA to txt file"
 python3 ./utils/extract_json_values.py "$output_file" "sentence_ipa" "$output_ipa"
->>>>>>> f28a2967
 
 echo "IPA conversion finished."
 

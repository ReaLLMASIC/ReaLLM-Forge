--- conflicted
+++ resolved
@@ -3,6 +3,7 @@
 import pickle
 import argparse
 import numpy as np
+import os
 from tokenizer_options import (
     NumericRangeTokenizer,
     SentencePieceTokenizer,
@@ -10,22 +11,15 @@
     CustomTokenizer,
     CharTokenizer,
     CustomCharTokenizerWithByteFallback,
-<<<<<<< HEAD
     Qwen2Tokenizer
-=======
     JsonByteTokenizerWithByteFallback,
->>>>>>> 2b986413
 )
 from tqdm import tqdm
 
 def parse_arguments():
     parser = argparse.ArgumentParser(description="Tokenize text data using different methods.")
     parser.add_argument("--tokens_file", type=str, default=None, help="Path to the file containing newline-separated tokens for tokenization")
-<<<<<<< HEAD
-    parser.add_argument("--method", type=str, choices=["sentencepiece", "tiktoken", "char", "custom", "custom_char_byte_fallback", "numeric_range", "qwen2"], default="tiktoken", help="Tokenization method")
-=======
-    parser.add_argument("--method", type=str, choices=["sentencepiece", "tiktoken", "char", "custom", "custom_char_byte_fallback", "numeric_range", "json_byte_fallback"], default="tiktoken", help="Tokenization method")
->>>>>>> 2b986413
+    parser.add_argument("--method", type=str, choices=["sentencepiece", "tiktoken", "char", "custom", "custom_char_byte_fallback", "numeric_range", "json_byte_fallback", "qwen2"], default="tiktoken", help="Tokenization method")
     # SentencePiece only arguments
     parser.add_argument("--vocab_size", type=int, default=500, help="Vocabulary size for SentencePiece model")
     parser.add_argument("--spm_model_file", type=str, default=None, help="Path to the pre-trained SentencePiece model file")
@@ -49,7 +43,6 @@
     parser.add_argument("--numeric_range", action="store_true", help="Use numeric range tokenization method")
     parser.add_argument("--min_token", type=int, default=0, help="Minimum value for numeric tokens")
     parser.add_argument("--max_token", type=int, default=65535, help="Maximum value for numeric tokens")
-<<<<<<< HEAD
     # Qwen2 tokenizer arguments
     parser.add_argument("--qwen2_model",
         type=str,
@@ -57,11 +50,9 @@
         default="qwen2_1p5b",
         help="Model for qwen2 tokenization",
     )
-=======
     # tokenizer counts
     parser.add_argument("--json_tokens_file", type=str, default=None, help="Path to the JSON file containing an array of tokens for json_byte_fallback mode")
     parser.add_argument("-T", "--track_token_counts", action="store_true", help="Track how often each token appears and store in meta.pkl")
->>>>>>> 2b986413
     return parser.parse_args()
 
 
@@ -111,13 +102,10 @@
         tokenizer = CharTokenizer(args, train_data, val_data)
     elif args.method == "custom_char_byte_fallback":
         tokenizer = CustomCharTokenizerWithByteFallback(args)
-<<<<<<< HEAD
     elif args.method == "qwen2":
         tokenizer = Qwen2Tokenizer(args)
-=======
     elif args.method == "json_byte_fallback":
         tokenizer = JsonByteTokenizerWithByteFallback(args)
->>>>>>> 2b986413
     else:
         raise ValueError(f"Unknown tokenization method: {args.method}")
 

--- conflicted
+++ resolved
@@ -2,26 +2,18 @@
 
 import unittest
 import os
-<<<<<<< HEAD
 import sys  # Import sys to exit with error codes
-from tokenizer_options import (
-=======
-import sys
 import pickle
 import json
 from tokenizers import (
->>>>>>> 2b986413
     NumericRangeTokenizer,
     SentencePieceTokenizer,
     TiktokenTokenizer,
     CustomTokenizer,
     CharTokenizer,
     CustomCharTokenizerWithByteFallback,
-<<<<<<< HEAD
     Qwen2Tokenizer
-=======
     JsonByteTokenizerWithByteFallback,
->>>>>>> 2b986413
 )
 from argparse import Namespace
 from rich.console import Console
@@ -259,6 +251,22 @@
         if os.path.exists(args.custom_chars_file):
             os.remove(args.custom_chars_file)
 
+    def test_qwen2_tokenizer(self):
+        args = Namespace(qwen2_model="qwen2_0p5b")
+        tokenizer = Qwen2Tokenizer(args)
+        
+        # Tokenize
+        ids = tokenizer.tokenize(self.sample_text)
+        detokenized = tokenizer.detokenize(ids)
+
+        console.print("[input]Input:[/input]")
+        console.print(self.sample_text, style="input")
+        console.print("[output]Detokenized Output:[/output]")
+        console.print(detokenized, style="output")
+
+        # Assert that detokenized text matches original
+        self.assertEqual(self.sample_text, detokenized)
+
     def test_json_byte_tokenizer_with_byte_fallback(self):
         # Create a temporary JSON file with test tokens
         json_tokens_file = "test_tokens.json"
@@ -447,24 +455,6 @@
         if os.path.exists(args.custom_chars_file):
             os.remove(args.custom_chars_file)
 
-<<<<<<< HEAD
-    def test_qwen2_tokenizer(self):
-        args = Namespace(qwen2_model="qwen2_0p5b")
-        tokenizer = Qwen2Tokenizer(args)
-        
-        # Tokenize
-        ids = tokenizer.tokenize(self.sample_text)
-        detokenized = tokenizer.detokenize(ids)
-
-        console.print("[input]Input:[/input]")
-        console.print(self.sample_text, style="input")
-        console.print("[output]Detokenized Output:[/output]")
-        console.print(detokenized, style="output")
-
-        # Assert that detokenized text matches original
-        self.assertEqual(self.sample_text, detokenized)
-=======
->>>>>>> 2b986413
 
 if __name__ == '__main__':
     run_tests()
